--- conflicted
+++ resolved
@@ -204,7 +204,6 @@
     }
   });
 
-<<<<<<< HEAD
   app.post('/api/ideas/:id/feedback', async (req, res) => {
     const id = Number.parseInt(req.params.id, 10);
     if (!Number.isFinite(id)) {
@@ -233,38 +232,6 @@
   });
 
   return { app, repo };
-=======
-  app.post('/api/biomes/generate', async (req, res) => {
-    const payload = req.body || {};
-    const requestedCount = Number.parseInt(payload.count, 10);
-    const count = Number.isFinite(requestedCount) ? Math.max(1, Math.min(requestedCount, 6)) : 1;
-    const constraints = payload.constraints && typeof payload.constraints === 'object'
-      ? payload.constraints
-      : {};
-    try {
-      const response = await biomeSynthesizer.generate({
-        count,
-        seed: payload.seed ?? null,
-        constraints: {
-          hazard: typeof constraints.hazard === 'string' ? constraints.hazard : undefined,
-          climate: typeof constraints.climate === 'string' ? constraints.climate : undefined,
-          minSize: Number.isFinite(constraints.minSize) ? constraints.minSize : undefined,
-          requiredRoles: Array.isArray(constraints.requiredRoles) ? constraints.requiredRoles : undefined,
-          preferredTags: Array.isArray(constraints.preferredTags) ? constraints.preferredTags : undefined,
-        },
-      });
-      res.json({ biomes: response.biomes, meta: response.constraints });
-    } catch (error) {
-      console.error('[biome-generator] errore durante la generazione', error);
-      res.status(500).json({
-        error: 'Errore generazione biomi',
-        details: error instanceof Error ? error.message : String(error ?? ''),
-      });
-    }
-  });
-
-  return { app, repo, biomeSynthesizer };
->>>>>>> e7209961
 }
 
 module.exports = { createApp };