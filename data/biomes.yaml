biomes:
  abisso_vulcanico:
    label: "Abisso Vulcanico"
    summary: "Camini abissali con lava pressurizzata e fauna bio-termica." 
    diff_base: 5
    mod_biome: 3
    affixes:
<<<<<<< HEAD
      - termico
      - luminescente
      - spore_diluite
      - sabbia
    aliases:
      - deserto_caldo
=======
      - magma_vents
      - pressure_rifts
      - ash_bloom
>>>>>>> 84f3e5e0
    hazard:
      description: "Sfiati di magma, shock termici e colate improvvise che deformano la topografia."
      severity: high
      stress_modifiers:
        magma_surge: 0.07
        thermal_shock: 0.06
    npc_archetypes:
      primary:
        - abyssal_forgers
        - magma_wardens
      support:
        - geode_listeners
    stresswave:
      baseline: 0.36
      escalation_rate: 0.06
      event_thresholds:
        rescue: 0.58
        overrun: 0.82
    narrative:
      tone: "Assalti verticali e estrazioni ad alto rischio tra geyser incandescenti."
      hooks:
        - "Stabilire condotti di raffreddamento attorno alle fucine naturali." 
        - "Recuperare artefatti termici prima dell'eruzione cataclismica."
  atollo_obsidiana:
    label: "Atollo Obsidiana"
    summary: "Arcipelago magnetico con maree EMP e piattaforme mobili."
    diff_base: 4
    mod_biome: 3
    affixes:
      - resonance_tide
      - shard_storm
    hazard:
      description: "Maree magnetiche, correnti EMP e schegge taglienti."
      severity: high
      stress_modifiers:
        tidal_surge: 0.06
        emp_flash: 0.07
    npc_archetypes:
      primary:
        - aegis_corsairs
        - gale_splicers
      support:
        - ingegneri_falena
    stresswave:
      baseline: 0.33
      escalation_rate: 0.05
      event_thresholds:
        support: 0.57
        overrun: 0.78
    narrative:
      tone: "Pirateria magnetica e assedi anfibi high-tech."
      hooks:
        - "Proteggere i reattori a risonanza dagli attacchi delle maree."
        - "Recuperare shard ossidiani prima dell'arrivo della tempesta."
  badlands:
    label: "Badlands Ferro-Magnetiche"
    summary: "Altipiani arrugginiti con tempeste ferrose e rovine sepolte."
    diff_base: 4
    mod_biome: 2
    affixes:
      - ferrous_spike
      - dust_storm
      - scrap_bloom
    hazard:
      description: "Tempeste di limatura magnetica e fulmini che polarizzano equipaggiamenti."
      severity: high
      stress_modifiers:
        ferrostorm: 0.05
        debris_field: 0.06
    npc_archetypes:
      primary:
        - rust_scavengers
        - ferroclad_brutes
      support:
        - scrap_oracles
    stresswave:
      baseline: 0.31
      escalation_rate: 0.05
      event_thresholds:
        salvage: 0.55
        overrun: 0.77
    narrative:
      tone: "Scorrerie magnetiche e guerre di logoramento tra clan di recupero."
      hooks:
        - "Recuperare relè Aeon arrugginiti prima che vengano fusi."
        - "Convincere i clan magnetotattici a cooperare contro le tempeste." 
  caldera_glaciale:
    label: "Caldera Glaciale"
    summary: "Crateri glaciali con geyser criogenici e pareti ricoperte di ghiaccio vivo."
    diff_base: 4
    mod_biome: 2
    affixes:
      - frost_vents
      - glacial_resonance
      - ice_slick
    hazard:
      description: "Geyser criogenici e crepacci mascherati da cristalli luminosi."
      severity: high
      stress_modifiers:
        frostburst: 0.05
        collapse: 0.07
    npc_archetypes:
      primary:
        - cryo_wardens
        - glacial_sentinels
      support:
        - resonance_mappers
    stresswave:
      baseline: 0.3
      escalation_rate: 0.05
      event_thresholds:
        rescue: 0.56
        overrun: 0.78
    narrative:
      tone: "Esplorazioni verticali e gestione di geyser imprevedibili."
      hooks:
        - "Stabilire ponti termici per attraversare crepacci dinamici."
        - "Proteggere gli estrattori di ghiaccio vivo durante le eruzioni." 
  canopia_ionica:
    label: "Canopia Ionica"
    summary: "Foresta verticale sospesa da campi elettrostatici e rampicanti conduttivi."
    diff_base: 3
    mod_biome: 2
    affixes:
      - static_vines
      - ion_lattice
    hazard:
      description: "Scariche elettrostatiche e cadute da piattaforme sospese."
      severity: medium
      stress_modifiers:
        ion_surge: 0.04
        vertigo: 0.05
    npc_archetypes:
      primary:
        - canopy_sentinels
        - lattice_stalkers
      support:
        - charge_weavers
    stresswave:
      baseline: 0.28
      escalation_rate: 0.04
      event_thresholds:
        rescue: 0.52
        overrun: 0.72
    narrative:
      tone: "Missioni acrobatiche tra passerelle elettrostatiche e reti sospese."
      hooks:
        - "Sincronizzare la rete ionica per aprire corridoi sicuri."
        - "Recuperare semi conduttivi custoditi dai guardiani della canopia."
  canyons_risonanti:
    label: "Canyons Risonanti"
    summary: "Labirinto ventoso di gole armoniche alimentate da risonanza."
    diff_base: 4
    mod_biome: 2
    affixes:
      - echo_surge
      - shifting_winds
    hazard:
      description: "Cadute rovinose e tunnel sonori che amplificano StressWave (+0.05 scoperti)."
      severity: high
      stress_modifiers:
        open_ground: 0.05
        collapse: 0.07
    npc_archetypes:
      primary:
        - sibilant_wardens
        - echo_drifters
      support:
        - risonatori_nomadi
    stresswave:
      baseline: 0.3
      escalation_rate: 0.05
      event_thresholds:
        rescue: 0.6
        overrun: 0.8
    narrative:
      tone: "Duelli sonori e trattative con tribù eco-sintonizzate."
      hooks:
        - "Stabilizzare ponti risonanti prima delle tempeste di vento."
        - "Seguire tracce sonore per rintracciare nidi dispersivi."
  caverna:
    label: "Caverna Risonante"
    summary: "Gallerie cristalline dove eco e pressioni invertite modellano la fauna."
    diff_base: 3
    mod_biome: 2
    affixes:
      - eco
      - cristallino
      - fangoso
      - acque_nere
    aliases:
      - caverna_risonante
    hazard:
      description: "Risonanze amplificate, crolli spontanei e pozze acide."
      severity: high
      stress_modifiers:
        echo_feedback: 0.05
        collapse: 0.08
    npc_archetypes:
      primary:
        - guardiani_risonanza
        - bracconieri_echomantici
      support:
        - cartografi_subsonici
    stresswave:
      baseline: 0.32
      escalation_rate: 0.05
      event_thresholds:
        support: 0.55
        overrun: 0.75
    narrative:
      tone: "Esplorazione claustrofobica guidata da acustica e luce riflessa."
      hooks:
        - "Disinnescare camere di eco instabile prima del collasso."
        - "Estrarre cristalli risonanti senza allertare i custodi del nido."
<<<<<<< HEAD
  palude:
    label: "Palude Tossica"
    summary: "Acque stagnanti bio-luminescenti con fauna mutagena."
=======
    aliases:
      - caverna_risonante
  cryosteppe:
    label: "Cryosteppe Risonanti"
    summary: "Steppe ghiacciate con cristalli cantori e corridoi di permafrost cavo."
    diff_base: 4
    mod_biome: 2
    affixes:
      - aurora_flux
      - permafrost
      - echo_crystal
    hazard:
      description: "Whiteout improvvisi e crepacci risonanti che distorcono percezioni e traiettorie."
      severity: high
      stress_modifiers:
        whiteout: 0.05
        frostbite: 0.07
    npc_archetypes:
      primary:
        - echo_pathfinders
        - frostbound_titans
      support:
        - aurora_cartographers
    stresswave:
      baseline: 0.31
      escalation_rate: 0.05
      event_thresholds:
        rescue: 0.56
        overrun: 0.78
    narrative:
      tone: "Assalti tattici e sopravvivenza in permafrost risonante e aurora instabile."
      hooks:
        - "Stabilire balise foniche per tracciare le onde di risonanza nei canyon ghiacciati."
        - "Scortare convogli biotech attraverso crepacci in migrazione."
  deserto_caldo:
    label: "Deserto Caldo Aurorale"
    summary: "Dune fotoniche e fiumi di silice liquida animati da aurora termica."
>>>>>>> 84f3e5e0
    diff_base: 3
    mod_biome: 2
    affixes:
      - termico
      - mirage_field
      - silica_bloom
    hazard:
      description: "Tempeste di calore radiante, miraggi destabilizzanti e sabbia vetrificata."
      severity: high
      stress_modifiers:
        heat_bloom: 0.06
        mirage_drift: 0.04
    npc_archetypes:
      primary:
        - dune_raiders
        - silica_sentinels
      support:
        - caravan_medics
    stresswave:
      baseline: 0.29
      escalation_rate: 0.05
      event_thresholds:
        support: 0.54
        overrun: 0.76
    narrative:
      tone: "Convogli carovanieri e schermaglie per controllo di oasi risonanti."
      hooks:
        - "Guidare i convogli Aeon attraverso corridoi di sabbia viva."
        - "Recuperare condensatori mirage dalle tempeste in arrivo."
  dorsale_termale_tropicale:
    label: "Dorsale Termale Tropicale"
    summary: "Catena montuosa sommersa con fumarole calde e fauna simbiotica."
    diff_base: 4
    mod_biome: 3
    affixes:
<<<<<<< HEAD
      - echo_surge
      - shifting_winds
    aliases:
      - badlands
=======
      - thermal_updraft
      - biolum_plume
>>>>>>> 84f3e5e0
    hazard:
      description: "Correnti ascendenti, shock termici e micro-eruzioni sottomarine."
      severity: high
      stress_modifiers:
        thermal_plume: 0.06
        pressure_wave: 0.05
    npc_archetypes:
      primary:
        - ridge_sentinels
        - plume_harvesters
      support:
        - thermal_diviners
    stresswave:
      baseline: 0.32
      escalation_rate: 0.05
      event_thresholds:
        rescue: 0.58
        overrun: 0.8
    narrative:
      tone: "Operazioni anfibie tra fumarole luminescenti e correnti instabili."
      hooks:
        - "Sigillare sfiati per proteggere gli avamposti sommersi."
        - "Scortare i droni estrattori attraverso vortici bioluminescenti."
  foresta_acida:
    label: "Foresta Acida"
    summary: "Bacini tropicali saturi di piogge corrosive e flora predatoria."
    diff_base: 4
    mod_biome: 2
    affixes:
      - acid_rain
      - corrosive_bloom
      - predator_vines
    hazard:
      description: "Piogge acide, foschia tossica e spore corrosive che erodono protezioni."
      severity: high
      stress_modifiers:
        acid_fall: 0.05
        corrosive_mist: 0.06
    npc_archetypes:
      primary:
        - caustic_hunters
        - ph_balance_enforcers
      support:
        - antidote_scribes
    stresswave:
      baseline: 0.33
      escalation_rate: 0.05
      event_thresholds:
        rescue: 0.55
        overrun: 0.79
    narrative:
      tone: "Sopravvivenza biochimica e negoziazioni con culti simbiotici acidi."
      hooks:
        - "Neutralizzare bacini corrotti prima della tempesta acida." 
        - "Raccogliere reagenti rari dai guardiani fototropici." 
  foresta_miceliale:
    label: "Foresta Miceliale"
    summary: "Canopia micotica bioluminescente dove la rete fungina coordina la fauna."
    diff_base: 3
    mod_biome: 2
    affixes:
      - spore_bloom
      - myco_link
    aliases:
      - foresta_temperata
    hazard:
      description: "Visibilità ridotta, radici bloccanti e spore neuroreattive."
      severity: medium
      stress_modifiers:
        spores: 0.04
        entanglement: 0.06
    npc_archetypes:
      primary:
        - verdant_shepherds
        - fungal_titans
      support:
        - myco_empath
    stresswave:
      baseline: 0.27
      escalation_rate: 0.04
      event_thresholds:
        hive_alert: 0.58
        overrun: 0.76
    narrative:
      tone: "Fantasia bioluminescente con rischio di simbiosi forzata."
      hooks:
        - "Mappare nodi miceliali per isolare la rete neurale."
        - "Convincere i guardiani a condividere antidoti spora."
  foresta_temperata:
    label: "Foresta Temperata Umida"
    summary: "Boschi piovosi con canopy densa, nebbie calde e radure bioenergetiche."
    diff_base: 3
    mod_biome: 1
    affixes:
      - rainshade
      - canopy_web
      - floodpulse
    hazard:
      description: "Piogge improvvise, frane saturate d'acqua e muffe reattive."
      severity: medium
      stress_modifiers:
        mudslide: 0.04
        humidity_shock: 0.05
    npc_archetypes:
      primary:
        - wardens_pluviali
        - temperate_stalkers
      support:
        - druids_pluviometrici
    stresswave:
      baseline: 0.26
      escalation_rate: 0.04
      event_thresholds:
        rescue: 0.5
        overrun: 0.7
    narrative:
      tone: "Ricognizioni stealth tra nebbie radiose e comunità arboree."
      hooks:
        - "Stabilire drenaggi controllati prima della piena torrentizia."
        - "Mediare tregue tra branchi territoriali nelle radure sacre."
    aliases:
      - "Foresta temperata umida"
      - foresta_temperata_umida
  laguna_bioreattiva:
    label: "Laguna Bioreattiva"
    summary: "Lagune tropicali bioingegnerizzate con reagenti instabili e fauna luminosa."
    diff_base: 3
    mod_biome: 2
    affixes:
      - reactive_tide
      - enzyme_bloom
    hazard:
      description: "Onde chimiche e maree che rimescolano reagenti catalitici."
      severity: medium
      stress_modifiers:
        enzyme_surge: 0.05
        algal_flash: 0.04
    npc_archetypes:
      primary:
        - lagoon_custodians
        - enzyme_raiders
      support:
        - reagent_brokers
    stresswave:
      baseline: 0.29
      escalation_rate: 0.04
      event_thresholds:
        rescue: 0.53
        overrun: 0.74
    narrative:
      tone: "Operazioni anfibie tra rifugi biotech e flussi catalitici instabili."
      hooks:
        - "Stabilizzare i catalizzatori prima della reazione a catena."
        - "Scortare i convogli di reagenti verso i laboratori costieri."
  mangrovieto_cinetico:
    label: "Mangrovieto Cinetico"
    summary: "Radici mobili e maree sincronizzate da motori bio-meccanici."
    diff_base: 3
    mod_biome: 2
    affixes:
      - root_migration
      - tidal_overclock
    hazard:
      description: "Radici mobili, correnti inversive e zone di risucchio magnetotattiche."
      severity: medium
      stress_modifiers:
        root_whip: 0.05
        reverse_tide: 0.05
    npc_archetypes:
      primary:
        - tide_harvesters
        - mangrove_marshals
      support:
        - flow_engineers
    stresswave:
      baseline: 0.28
      escalation_rate: 0.04
      event_thresholds:
        rescue: 0.52
        overrun: 0.73
    narrative:
      tone: "Spedizioni anfibie e contratti logistici con cooperative tidal-tech."
      hooks:
        - "Ricalibrare i motori radice per proteggere gli insediamenti costieri."
        - "Recuperare nuclei cinetici dispersi nelle secche."
  mezzanotte_orbitale:
    label: "Mezzanotte Orbitale"
    summary: "Stazione orbitale in decadimento con gravità variabile."
    diff_base: 4
    mod_biome: 3
    affixes:
      - zero_g_flux
      - alarm_cascade
    aliases:
      - cryosteppe
    hazard:
      description: "Zero-G intermittente, allarmi a cascata e compartimenti depressurizzati."
      severity: high
      stress_modifiers:
        zero_g: 0.05
        lockdown: 0.08
    npc_archetypes:
      primary:
        - skydock_sentinels
        - aeon_engineers
      support:
        - droni_manutentori
    stresswave:
      baseline: 0.35
      escalation_rate: 0.06
      event_thresholds:
        rescue: 0.6
        lockdown: 0.82
    narrative:
      tone: "Thriller techno con evacuazioni di emergenza e sabotaggi."
      hooks:
        - "Ripristinare i reattori Aeon prima del blackout totale."
        - "Neutralizzare l'allarme a cascata per evitare l'arrivo dei rinforzi."
  palude:
    label: "Palude Tossica"
    summary: "Acque stagnanti bio-luminescenti con fauna mutagena."
    diff_base: 3
    mod_biome: 1
    affixes:
      - fangoso
      - tossico
      - luminescente
      - viti
    hazard:
      description: "Miasmi corrosivi e radici che intrappolano i movimenti."
      severity: medium
      stress_modifiers:
        miasma: 0.04
        entanglement: 0.06
    npc_archetypes:
      primary:
        - custodi_miasmatici
        - druidi_sporeguard
      support:
        - raccoglitori_di_fluoro
    stresswave:
      baseline: 0.3
      escalation_rate: 0.04
      event_thresholds:
        support: 0.52
        overrun: 0.72
    narrative:
      tone: "Survival horror organico e diplomazia con culti simbiotici."
      hooks:
        - "Recuperare reagenti bio-luminescenti per le squadre mediche."
        - "Placare le colonie simbiotiche prima che scatenino la nube tossica."
  pianura_salina_iperarida:
    label: "Pianura Salina Iperarida"
    summary: "Distese saline ciclotroniche che riflettono radiazione e drenano umidità."
    diff_base: 4
    mod_biome: 2
    affixes:
      - salt_mirage
      - resonance_pan
    hazard:
      description: "Radiazione riflessa, sinkhole cristallini e tempeste di sale tagliente."
      severity: high
      stress_modifiers:
        saltstorm: 0.06
        dehydration: 0.05
    npc_archetypes:
      primary:
        - salt_nomads
        - prismatic_riders
      support:
        - aquifer_surveyors
    stresswave:
      baseline: 0.3
      escalation_rate: 0.05
      event_thresholds:
        rescue: 0.55
        overrun: 0.77
    narrative:
      tone: "Convogli di sopravvivenza e cacce a miraggi con specchi risonanti."
      hooks:
        - "Stabilire torri condensatrici per sostenere gli avamposti."
        - "Recuperare cristalli prismatici senza attirare predatori desertici."
  reef_luminescente:
    label: "Reef Luminescente"
    summary: "Barriere coralline sintetiche con correnti luminescenti e fauna sensibile alla risonanza."
    diff_base: 3
    mod_biome: 2
    affixes:
      - light_current
      - coral_spire
    hazard:
      description: "Correnti imprevedibili e creature simbiotiche sensibili ai disturbi."
      severity: medium
      stress_modifiers:
        current_pull: 0.05
        glare: 0.04
    npc_archetypes:
      primary:
        - reef_wardens
        - luminescent_harriers
      support:
        - tide_callers
    stresswave:
      baseline: 0.28
      escalation_rate: 0.04
      event_thresholds:
        rescue: 0.5
        overrun: 0.71
    narrative:
      tone: "Operazioni stealth subacquee tra colonne fotoniche e alveari acquatici."
      hooks:
        - "Proteggere le colonie coralline da razzie di risonanza."
        - "Convincere i custodi del reef a condividere i filtri luminescenti."
  savana:
    label: "Savana Ionizzata"
    summary: "Dune fotoniche con branchi adattivi e rovine sepolte."
    diff_base: 2
    mod_biome: 1
    affixes:
      - termico
      - luminescente
      - spore_diluite
      - sabbia
    hazard:
      description: "Tempeste ioniche e sabbia vetrificata che erodono equipaggiamento."
      severity: medium
      stress_modifiers:
        exposure: 0.03
        sandstorm: 0.06
    npc_archetypes:
      primary:
        - predoni_nomadi
        - guardiani_delle_dune
      support:
        - cartografi_erranti
    stresswave:
      baseline: 0.28
      escalation_rate: 0.04
      event_thresholds:
        support: 0.5
        overrun: 0.7
    narrative:
      tone: "Western sci-fi e sopravvivenza carovaniera."
      hooks:
        - "Recuperare convogli cristallizzati e nodi di risonanza sepolti."
        - "Mediare tregue tra clan itineranti e guardiani della tempesta."
    aliases:
      - savanna
  steppe_algoritmiche:
    label: "Steppe Algoritmiche"
    summary: "Pianure modulari controllate da IA agricole con pattern mutevoli."
    diff_base: 3
    mod_biome: 2
    affixes:
      - sync_fields
      - drone_grazers
    hazard:
      description: "Picchi di controllo IA, blackout locali e sciami di droni pastori."
      severity: medium
      stress_modifiers:
        sync_spike: 0.05
        drone_stampede: 0.04
    npc_archetypes:
      primary:
        - protocol_shepherds
        - logic_riders
      support:
        - calibration_mediators
    stresswave:
      baseline: 0.29
      escalation_rate: 0.04
      event_thresholds:
        rescue: 0.52
        overrun: 0.73
    narrative:
      tone: "Conflitti tra IA agricole e tribù adattate alla rete."
      hooks:
        - "Ripristinare i nodi sincroni per evitare la tempesta algoritmica."
        - "Tracciare branchi dronici deviati prima della fusione." 
  stratosfera_tempestosa:
    label: "Stratosfera Tempestosa"
    summary: "Piattaforme aerostatiche tra nubi di tempesta, fulmini e venti supersonici."
    diff_base: 5
    mod_biome: 3
    affixes:
      - stormfront
      - jetstream
      - thunder_bloom
    hazard:
      description: "Fulmini continui, shear supersonico e cadute verso pozze di plasma."
      severity: extreme
      stress_modifiers:
        lightning_chain: 0.07
        shear_winds: 0.06
    npc_archetypes:
      primary:
        - storm_paladins
        - jetstream_outriders
      support:
        - sky_anchor_techs
    stresswave:
      baseline: 0.37
      escalation_rate: 0.06
      event_thresholds:
        rescue: 0.6
        overrun: 0.84
    narrative:
      tone: "Assalti aerei tra piattaforme volanti e tempeste iper-ionizzate."
      hooks:
        - "Stabilizzare gli ancoraggi stratosferici prima del collasso." 
        - "Recuperare celle di energia trasportate da fulmini guidati."
vc_adapt:
  aggro_high: {add_control: 1, add_guardia: 1}
  cohesion_high: {add_knockback: 1}
  setup_high: {add_disarmers: 1}
  explore_high: {add_ambushers: 1}
  risk_high: {add_burst: 1, reduce_armor: 1}
mutations:
  SG_max: 3
  t0_table_d12:
    - Adrenalina
    - Fasici
    - Spine
    - Cromatofori
    - Tendini
    - EcoFlash
    - SangueGelido
    - Chelazione
    - MicroDroni
    - RisonanzaMentale
    - ZanneSottili
    - Immunoscossa
  t1_table_d8:
    - LamelleAcide
    - Cartilagine
    - SensiTermici
    - FibreCorte
    - GhiandolaFeroce
    - OmbraRadente
    - PlaccaCristallina
    - EcoBranco
frequencies:
  trap_trigger: {t0: 0.6, t1: 0.2, none: 0.2}
  crit_event: {t0: 0.4, t1: 0.1, none: 0.5}<|MERGE_RESOLUTION|>--- conflicted
+++ resolved
@@ -5,18 +5,12 @@
     diff_base: 5
     mod_biome: 3
     affixes:
-<<<<<<< HEAD
       - termico
       - luminescente
       - spore_diluite
       - sabbia
     aliases:
       - deserto_caldo
-=======
-      - magma_vents
-      - pressure_rifts
-      - ash_bloom
->>>>>>> 84f3e5e0
     hazard:
       description: "Sfiati di magma, shock termici e colate improvvise che deformano la topografia."
       severity: high
@@ -232,49 +226,9 @@
       hooks:
         - "Disinnescare camere di eco instabile prima del collasso."
         - "Estrarre cristalli risonanti senza allertare i custodi del nido."
-<<<<<<< HEAD
   palude:
     label: "Palude Tossica"
     summary: "Acque stagnanti bio-luminescenti con fauna mutagena."
-=======
-    aliases:
-      - caverna_risonante
-  cryosteppe:
-    label: "Cryosteppe Risonanti"
-    summary: "Steppe ghiacciate con cristalli cantori e corridoi di permafrost cavo."
-    diff_base: 4
-    mod_biome: 2
-    affixes:
-      - aurora_flux
-      - permafrost
-      - echo_crystal
-    hazard:
-      description: "Whiteout improvvisi e crepacci risonanti che distorcono percezioni e traiettorie."
-      severity: high
-      stress_modifiers:
-        whiteout: 0.05
-        frostbite: 0.07
-    npc_archetypes:
-      primary:
-        - echo_pathfinders
-        - frostbound_titans
-      support:
-        - aurora_cartographers
-    stresswave:
-      baseline: 0.31
-      escalation_rate: 0.05
-      event_thresholds:
-        rescue: 0.56
-        overrun: 0.78
-    narrative:
-      tone: "Assalti tattici e sopravvivenza in permafrost risonante e aurora instabile."
-      hooks:
-        - "Stabilire balise foniche per tracciare le onde di risonanza nei canyon ghiacciati."
-        - "Scortare convogli biotech attraverso crepacci in migrazione."
-  deserto_caldo:
-    label: "Deserto Caldo Aurorale"
-    summary: "Dune fotoniche e fiumi di silice liquida animati da aurora termica."
->>>>>>> 84f3e5e0
     diff_base: 3
     mod_biome: 2
     affixes:
@@ -310,15 +264,10 @@
     diff_base: 4
     mod_biome: 3
     affixes:
-<<<<<<< HEAD
       - echo_surge
       - shifting_winds
     aliases:
       - badlands
-=======
-      - thermal_updraft
-      - biolum_plume
->>>>>>> 84f3e5e0
     hazard:
       description: "Correnti ascendenti, shock termici e micro-eruzioni sottomarine."
       severity: high
