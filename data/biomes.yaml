biomes:
  abisso_vulcanico:
    label: "Abisso Vulcanico"
    summary: "Camini abissali con lava pressurizzata e fauna bio-termica." 
    diff_base: 5
    mod_biome: 3
    affixes:
<<<<<<< HEAD
      - termico
      - luminescente
      - spore_diluite
      - sabbia
    aliases:
      - deserto_caldo
=======
      - magma_vents
      - pressure_rifts
      - ash_bloom
>>>>>>> 2faf6308
    hazard:
      description: "Sfiati di magma, shock termici e colate improvvise che deformano la topografia."
      severity: high
      stress_modifiers:
        magma_surge: 0.07
        thermal_shock: 0.06
    npc_archetypes:
      primary:
        - abyssal_forgers
        - magma_wardens
      support:
        - geode_listeners
    stresswave:
      baseline: 0.36
      escalation_rate: 0.06
      event_thresholds:
        rescue: 0.58
        overrun: 0.82
    narrative:
      tone: "Assalti verticali e estrazioni ad alto rischio tra geyser incandescenti."
      hooks:
        - "Stabilire condotti di raffreddamento attorno alle fucine naturali." 
        - "Recuperare artefatti termici prima dell'eruzione cataclismica."
  atollo_obsidiana:
    label: "Atollo Obsidiana"
    summary: "Arcipelago magnetico con maree EMP e piattaforme mobili."
    diff_base: 4
    mod_biome: 3
    affixes:
      - resonance_tide
      - shard_storm
    hazard:
      description: "Maree magnetiche, correnti EMP e schegge taglienti."
      severity: high
      stress_modifiers:
        tidal_surge: 0.06
        emp_flash: 0.07
    npc_archetypes:
      primary:
        - aegis_corsairs
        - gale_splicers
      support:
        - ingegneri_falena
    stresswave:
      baseline: 0.33
      escalation_rate: 0.05
      event_thresholds:
        support: 0.57
        overrun: 0.78
    narrative:
      tone: "Pirateria magnetica e assedi anfibi high-tech."
      hooks:
        - "Proteggere i reattori a risonanza dagli attacchi delle maree."
        - "Recuperare shard ossidiani prima dell'arrivo della tempesta."
  badlands:
    label: "Badlands Ferro-Magnetiche"
    summary: "Altipiani arrugginiti con tempeste ferrose e rovine sepolte."
    diff_base: 4
    mod_biome: 2
    affixes:
      - ferrous_spike
      - dust_storm
      - scrap_bloom
    hazard:
      description: "Tempeste di limatura magnetica e fulmini che polarizzano equipaggiamenti."
      severity: high
      stress_modifiers:
        ferrostorm: 0.05
        debris_field: 0.06
    npc_archetypes:
      primary:
        - rust_scavengers
        - ferroclad_brutes
      support:
        - scrap_oracles
    stresswave:
      baseline: 0.31
      escalation_rate: 0.05
      event_thresholds:
        salvage: 0.55
        overrun: 0.77
    narrative:
      tone: "Scorrerie magnetiche e guerre di logoramento tra clan di recupero."
      hooks:
        - "Recuperare relè Aeon arrugginiti prima che vengano fusi."
        - "Convincere i clan magnetotattici a cooperare contro le tempeste." 
  caldera_glaciale:
    label: "Caldera Glaciale"
    summary: "Crateri glaciali con geyser criogenici e pareti ricoperte di ghiaccio vivo."
    diff_base: 4
    mod_biome: 2
    affixes:
      - frost_vents
      - glacial_resonance
      - ice_slick
    hazard:
      description: "Geyser criogenici e crepacci mascherati da cristalli luminosi."
      severity: high
      stress_modifiers:
        frostburst: 0.05
        collapse: 0.07
    npc_archetypes:
      primary:
        - cryo_wardens
        - glacial_sentinels
      support:
        - resonance_mappers
    stresswave:
      baseline: 0.3
      escalation_rate: 0.05
      event_thresholds:
        rescue: 0.56
        overrun: 0.78
    narrative:
      tone: "Esplorazioni verticali e gestione di geyser imprevedibili."
      hooks:
        - "Stabilire ponti termici per attraversare crepacci dinamici."
        - "Proteggere gli estrattori di ghiaccio vivo durante le eruzioni." 
  canopia_ionica:
    label: "Canopia Ionica"
    summary: "Foresta verticale sospesa da campi elettrostatici e rampicanti conduttivi."
    diff_base: 3
    mod_biome: 2
    affixes:
      - static_vines
      - ion_lattice
    hazard:
      description: "Scariche elettrostatiche e cadute da piattaforme sospese."
      severity: medium
      stress_modifiers:
        ion_surge: 0.04
        vertigo: 0.05
    npc_archetypes:
      primary:
        - canopy_sentinels
        - lattice_stalkers
      support:
        - charge_weavers
    stresswave:
      baseline: 0.28
      escalation_rate: 0.04
      event_thresholds:
        rescue: 0.52
        overrun: 0.72
    narrative:
      tone: "Missioni acrobatiche tra passerelle elettrostatiche e reti sospese."
      hooks:
        - "Sincronizzare la rete ionica per aprire corridoi sicuri."
        - "Recuperare semi conduttivi custoditi dai guardiani della canopia."
  canyons_risonanti:
    label: "Canyons Risonanti"
    summary: "Labirinto ventoso di gole armoniche alimentate da risonanza."
    diff_base: 4
    mod_biome: 2
    affixes:
      - echo_surge
      - shifting_winds
    hazard:
      description: "Cadute rovinose e tunnel sonori che amplificano StressWave (+0.05 scoperti)."
      severity: high
      stress_modifiers:
        open_ground: 0.05
        collapse: 0.07
    npc_archetypes:
      primary:
        - sibilant_wardens
        - echo_drifters
      support:
        - risonatori_nomadi
    stresswave:
      baseline: 0.3
      escalation_rate: 0.05
      event_thresholds:
        rescue: 0.6
        overrun: 0.8
    narrative:
      tone: "Duelli sonori e trattative con tribù eco-sintonizzate."
      hooks:
        - "Stabilizzare ponti risonanti prima delle tempeste di vento."
        - "Seguire tracce sonore per rintracciare nidi dispersivi."
  caverna:
    label: "Caverna Risonante"
    summary: "Gallerie cristalline dove eco e pressioni invertite modellano la fauna."
    diff_base: 3
    mod_biome: 2
    affixes:
      - eco
      - cristallino
      - fangoso
      - acque_nere
    aliases:
      - caverna_risonante
    hazard:
      description: "Risonanze amplificate, crolli spontanei e pozze acide."
      severity: high
      stress_modifiers:
        echo_feedback: 0.05
        collapse: 0.08
    npc_archetypes:
      primary:
        - guardiani_risonanza
        - bracconieri_echomantici
      support:
        - cartografi_subsonici
    stresswave:
      baseline: 0.32
      escalation_rate: 0.05
      event_thresholds:
        support: 0.55
        overrun: 0.75
    narrative:
      tone: "Esplorazione claustrofobica guidata da acustica e luce riflessa."
      hooks:
        - "Disinnescare camere di eco instabile prima del collasso."
        - "Estrarre cristalli risonanti senza allertare i custodi del nido."
<<<<<<< HEAD
  palude:
    label: "Palude Tossica"
    summary: "Acque stagnanti bio-luminescenti con fauna mutagena."
=======
    aliases:
      - caverna_risonante
  cryosteppe:
    label: "Cryosteppe Risonanti"
    summary: "Steppe ghiacciate con cristalli cantori e corridoi di permafrost cavo."
    diff_base: 4
    mod_biome: 2
    affixes:
      - aurora_flux
      - permafrost
      - echo_crystal
    hazard:
      description: "Whiteout improvvisi e crepacci risonanti che distorcono percezioni e traiettorie."
      severity: high
      stress_modifiers:
        whiteout: 0.05
        frostbite: 0.07
    npc_archetypes:
      primary:
        - echo_pathfinders
        - frostbound_titans
      support:
        - aurora_cartographers
    stresswave:
      baseline: 0.31
      escalation_rate: 0.05
      event_thresholds:
        rescue: 0.56
        overrun: 0.78
    narrative:
      tone: "Assalti tattici e sopravvivenza in permafrost risonante e aurora instabile."
      hooks:
        - "Stabilire balise foniche per tracciare le onde di risonanza nei canyon ghiacciati."
        - "Scortare convogli biotech attraverso crepacci in migrazione."
  deserto_caldo:
    label: "Deserto Caldo Aurorale"
    summary: "Dune fotoniche e fiumi di silice liquida animati da aurora termica."
>>>>>>> 2faf6308
    diff_base: 3
    mod_biome: 2
    affixes:
      - termico
      - mirage_field
      - silica_bloom
    hazard:
      description: "Tempeste di calore radiante, miraggi destabilizzanti e sabbia vetrificata."
      severity: high
      stress_modifiers:
        heat_bloom: 0.06
        mirage_drift: 0.04
    npc_archetypes:
      primary:
        - dune_raiders
        - silica_sentinels
      support:
        - caravan_medics
    stresswave:
      baseline: 0.29
      escalation_rate: 0.05
      event_thresholds:
        support: 0.54
        overrun: 0.76
    narrative:
      tone: "Convogli carovanieri e schermaglie per controllo di oasi risonanti."
      hooks:
        - "Guidare i convogli Aeon attraverso corridoi di sabbia viva."
        - "Recuperare condensatori mirage dalle tempeste in arrivo."
  dorsale_termale_tropicale:
    label: "Dorsale Termale Tropicale"
    summary: "Catena montuosa sommersa con fumarole calde e fauna simbiotica."
    diff_base: 4
    mod_biome: 3
    affixes:
<<<<<<< HEAD
      - echo_surge
      - shifting_winds
    aliases:
      - badlands
=======
      - thermal_updraft
      - biolum_plume
>>>>>>> 2faf6308
    hazard:
      description: "Correnti ascendenti, shock termici e micro-eruzioni sottomarine."
      severity: high
      stress_modifiers:
        thermal_plume: 0.06
        pressure_wave: 0.05
    npc_archetypes:
      primary:
        - ridge_sentinels
        - plume_harvesters
      support:
        - thermal_diviners
    stresswave:
      baseline: 0.32
      escalation_rate: 0.05
      event_thresholds:
        rescue: 0.58
        overrun: 0.8
    narrative:
      tone: "Operazioni anfibie tra fumarole luminescenti e correnti instabili."
      hooks:
        - "Sigillare sfiati per proteggere gli avamposti sommersi."
        - "Scortare i droni estrattori attraverso vortici bioluminescenti."
  foresta_acida:
    label: "Foresta Acida"
    summary: "Bacini tropicali saturi di piogge corrosive e flora predatoria."
    diff_base: 4
    mod_biome: 2
    affixes:
      - acid_rain
      - corrosive_bloom
      - predator_vines
    hazard:
      description: "Piogge acide, foschia tossica e spore corrosive che erodono protezioni."
      severity: high
      stress_modifiers:
        acid_fall: 0.05
        corrosive_mist: 0.06
    npc_archetypes:
      primary:
        - caustic_hunters
        - ph_balance_enforcers
      support:
        - antidote_scribes
    stresswave:
      baseline: 0.33
      escalation_rate: 0.05
      event_thresholds:
        rescue: 0.55
        overrun: 0.79
    narrative:
      tone: "Sopravvivenza biochimica e negoziazioni con culti simbiotici acidi."
      hooks:
        - "Neutralizzare bacini corrotti prima della tempesta acida." 
        - "Raccogliere reagenti rari dai guardiani fototropici." 
  foresta_miceliale:
    label: "Foresta Miceliale"
    summary: "Canopia micotica bioluminescente dove la rete fungina coordina la fauna."
    diff_base: 3
    mod_biome: 2
    affixes:
      - spore_bloom
      - myco_link
    aliases:
      - foresta_temperata
    hazard:
      description: "Visibilità ridotta, radici bloccanti e spore neuroreattive."
      severity: medium
      stress_modifiers:
        spores: 0.04
        entanglement: 0.06
    npc_archetypes:
      primary:
        - verdant_shepherds
        - fungal_titans
      support:
        - myco_empath
    stresswave:
      baseline: 0.27
      escalation_rate: 0.04
      event_thresholds:
        hive_alert: 0.58
        overrun: 0.76
    narrative:
      tone: "Fantasia bioluminescente con rischio di simbiosi forzata."
      hooks:
        - "Mappare nodi miceliali per isolare la rete neurale."
        - "Convincere i guardiani a condividere antidoti spora."
  foresta_temperata:
    label: "Foresta Temperata Umida"
    summary: "Boschi piovosi con canopy densa, nebbie calde e radure bioenergetiche."
    diff_base: 3
    mod_biome: 1
    affixes:
      - rainshade
      - canopy_web
      - floodpulse
    hazard:
      description: "Piogge improvvise, frane saturate d'acqua e muffe reattive."
      severity: medium
      stress_modifiers:
        mudslide: 0.04
        humidity_shock: 0.05
    npc_archetypes:
      primary:
        - wardens_pluviali
        - temperate_stalkers
      support:
        - druids_pluviometrici
    stresswave:
      baseline: 0.26
      escalation_rate: 0.04
      event_thresholds:
        rescue: 0.5
        overrun: 0.7
    narrative:
      tone: "Ricognizioni stealth tra nebbie radiose e comunità arboree."
      hooks:
<<<<<<< HEAD
        - "Proteggere i reattori a risonanza dagli attacchi delle maree."
        - "Recuperare shard ossidiani prima dell'arrivo della tempesta."
  stratosfera_tempestosa:
    label: "Stratosfera Tempestosa"
    summary: "Piattaforme aerostatiche sospese tra bande ioniche e vortici plasmatici."
    diff_base: 5
    mod_biome: 4
    affixes:
      - ion_shear
      - storm_current
      - low_grav
      - lightning_veils
    aliases:
      - stratosfera
    hazard:
      description: "Turbolenze fulminanti e tagli di vento che destabilizzano equipaggio e strumenti."
      severity: high
      stress_modifiers:
        turbulence: 0.07
        ion_surge: 0.08
    npc_archetypes:
      primary:
        - skyward_lancers
        - ion_tamers
      support:
        - aerostat_engineers
    stresswave:
      baseline: 0.38
      escalation_rate: 0.07
      event_thresholds:
        support: 0.62
        overrun: 0.85
    narrative:
      tone: "Operazioni a gravità variabile tra correnti ioniche imprevedibili."
      hooks:
        - "Stabilizzare i tether dei ponti aerostatici prima del collasso."
        - "Intercettare navi pirata che sfruttano i canali di tempesta per infiltrarsi."
=======
        - "Stabilire drenaggi controllati prima della piena torrentizia."
        - "Mediare tregue tra branchi territoriali nelle radure sacre."
    aliases:
      - "Foresta temperata umida"
      - foresta_temperata_umida
  laguna_bioreattiva:
    label: "Laguna Bioreattiva"
    summary: "Lagune tropicali bioingegnerizzate con reagenti instabili e fauna luminosa."
    diff_base: 3
    mod_biome: 2
    affixes:
      - reactive_tide
      - enzyme_bloom
    hazard:
      description: "Onde chimiche e maree che rimescolano reagenti catalitici."
      severity: medium
      stress_modifiers:
        enzyme_surge: 0.05
        algal_flash: 0.04
    npc_archetypes:
      primary:
        - lagoon_custodians
        - enzyme_raiders
      support:
        - reagent_brokers
    stresswave:
      baseline: 0.29
      escalation_rate: 0.04
      event_thresholds:
        rescue: 0.53
        overrun: 0.74
    narrative:
      tone: "Operazioni anfibie tra rifugi biotech e flussi catalitici instabili."
      hooks:
        - "Stabilizzare i catalizzatori prima della reazione a catena."
        - "Scortare i convogli di reagenti verso i laboratori costieri."
  mangrovieto_cinetico:
    label: "Mangrovieto Cinetico"
    summary: "Radici mobili e maree sincronizzate da motori bio-meccanici."
    diff_base: 3
    mod_biome: 2
    affixes:
      - root_migration
      - tidal_overclock
    hazard:
      description: "Radici mobili, correnti inversive e zone di risucchio magnetotattiche."
      severity: medium
      stress_modifiers:
        root_whip: 0.05
        reverse_tide: 0.05
    npc_archetypes:
      primary:
        - tide_harvesters
        - mangrove_marshals
      support:
        - flow_engineers
    stresswave:
      baseline: 0.28
      escalation_rate: 0.04
      event_thresholds:
        rescue: 0.52
        overrun: 0.73
    narrative:
      tone: "Spedizioni anfibie e contratti logistici con cooperative tidal-tech."
      hooks:
        - "Ricalibrare i motori radice per proteggere gli insediamenti costieri."
        - "Recuperare nuclei cinetici dispersi nelle secche."
>>>>>>> 2faf6308
  mezzanotte_orbitale:
    label: "Mezzanotte Orbitale"
    summary: "Stazione orbitale in decadimento con gravità variabile."
    diff_base: 4
    mod_biome: 3
    affixes:
      - zero_g_flux
      - alarm_cascade
    aliases:
      - cryosteppe
    hazard:
      description: "Zero-G intermittente, allarmi a cascata e compartimenti depressurizzati."
      severity: high
      stress_modifiers:
        zero_g: 0.05
        lockdown: 0.08
    npc_archetypes:
      primary:
        - skydock_sentinels
        - aeon_engineers
      support:
        - droni_manutentori
    stresswave:
      baseline: 0.35
      escalation_rate: 0.06
      event_thresholds:
        rescue: 0.6
        lockdown: 0.82
    narrative:
      tone: "Thriller techno con evacuazioni di emergenza e sabotaggi."
      hooks:
        - "Ripristinare i reattori Aeon prima del blackout totale."
        - "Neutralizzare l'allarme a cascata per evitare l'arrivo dei rinforzi."
  palude:
    label: "Palude Tossica"
    summary: "Acque stagnanti bio-luminescenti con fauna mutagena."
    diff_base: 3
    mod_biome: 1
    affixes:
      - fangoso
      - tossico
      - luminescente
      - viti
    hazard:
      description: "Miasmi corrosivi e radici che intrappolano i movimenti."
      severity: medium
      stress_modifiers:
        miasma: 0.04
        entanglement: 0.06
    npc_archetypes:
      primary:
        - custodi_miasmatici
        - druidi_sporeguard
      support:
        - raccoglitori_di_fluoro
    stresswave:
      baseline: 0.3
      escalation_rate: 0.04
      event_thresholds:
        support: 0.52
        overrun: 0.72
    narrative:
      tone: "Survival horror organico e diplomazia con culti simbiotici."
      hooks:
        - "Recuperare reagenti bio-luminescenti per le squadre mediche."
        - "Placare le colonie simbiotiche prima che scatenino la nube tossica."
  pianura_salina_iperarida:
    label: "Pianura Salina Iperarida"
    summary: "Distese saline ciclotroniche che riflettono radiazione e drenano umidità."
    diff_base: 4
    mod_biome: 2
    affixes:
      - salt_mirage
      - resonance_pan
    hazard:
      description: "Radiazione riflessa, sinkhole cristallini e tempeste di sale tagliente."
      severity: high
      stress_modifiers:
        saltstorm: 0.06
        dehydration: 0.05
    npc_archetypes:
      primary:
        - salt_nomads
        - prismatic_riders
      support:
        - aquifer_surveyors
    stresswave:
      baseline: 0.3
      escalation_rate: 0.05
      event_thresholds:
        rescue: 0.55
        overrun: 0.77
    narrative:
      tone: "Convogli di sopravvivenza e cacce a miraggi con specchi risonanti."
      hooks:
        - "Stabilire torri condensatrici per sostenere gli avamposti."
        - "Recuperare cristalli prismatici senza attirare predatori desertici."
  reef_luminescente:
    label: "Reef Luminescente"
    summary: "Barriere coralline sintetiche con correnti luminescenti e fauna sensibile alla risonanza."
    diff_base: 3
    mod_biome: 2
    affixes:
      - light_current
      - coral_spire
    hazard:
      description: "Correnti imprevedibili e creature simbiotiche sensibili ai disturbi."
      severity: medium
      stress_modifiers:
        current_pull: 0.05
        glare: 0.04
    npc_archetypes:
      primary:
        - reef_wardens
        - luminescent_harriers
      support:
        - tide_callers
    stresswave:
      baseline: 0.28
      escalation_rate: 0.04
      event_thresholds:
        rescue: 0.5
        overrun: 0.71
    narrative:
      tone: "Operazioni stealth subacquee tra colonne fotoniche e alveari acquatici."
      hooks:
        - "Proteggere le colonie coralline da razzie di risonanza."
        - "Convincere i custodi del reef a condividere i filtri luminescenti."
  savana:
    label: "Savana Ionizzata"
    summary: "Dune fotoniche con branchi adattivi e rovine sepolte."
    diff_base: 2
    mod_biome: 1
    affixes:
      - termico
      - luminescente
      - spore_diluite
      - sabbia
    hazard:
      description: "Tempeste ioniche e sabbia vetrificata che erodono equipaggiamento."
      severity: medium
      stress_modifiers:
        exposure: 0.03
        sandstorm: 0.06
    npc_archetypes:
      primary:
        - predoni_nomadi
        - guardiani_delle_dune
      support:
        - cartografi_erranti
    stresswave:
      baseline: 0.28
      escalation_rate: 0.04
      event_thresholds:
        support: 0.5
        overrun: 0.7
    narrative:
      tone: "Western sci-fi e sopravvivenza carovaniera."
      hooks:
        - "Recuperare convogli cristallizzati e nodi di risonanza sepolti."
        - "Mediare tregue tra clan itineranti e guardiani della tempesta."
    aliases:
      - savanna
  steppe_algoritmiche:
    label: "Steppe Algoritmiche"
    summary: "Pianure modulari controllate da IA agricole con pattern mutevoli."
    diff_base: 3
    mod_biome: 2
    affixes:
      - sync_fields
      - drone_grazers
    hazard:
      description: "Picchi di controllo IA, blackout locali e sciami di droni pastori."
      severity: medium
      stress_modifiers:
        sync_spike: 0.05
        drone_stampede: 0.04
    npc_archetypes:
      primary:
        - protocol_shepherds
        - logic_riders
      support:
        - calibration_mediators
    stresswave:
      baseline: 0.29
      escalation_rate: 0.04
      event_thresholds:
        rescue: 0.52
        overrun: 0.73
    narrative:
      tone: "Conflitti tra IA agricole e tribù adattate alla rete."
      hooks:
        - "Ripristinare i nodi sincroni per evitare la tempesta algoritmica."
        - "Tracciare branchi dronici deviati prima della fusione." 
  stratosfera_tempestosa:
    label: "Stratosfera Tempestosa"
    summary: "Piattaforme aerostatiche tra nubi di tempesta, fulmini e venti supersonici."
    diff_base: 5
    mod_biome: 3
    affixes:
      - stormfront
      - jetstream
      - thunder_bloom
    hazard:
      description: "Fulmini continui, shear supersonico e cadute verso pozze di plasma."
      severity: extreme
      stress_modifiers:
        lightning_chain: 0.07
        shear_winds: 0.06
    npc_archetypes:
      primary:
        - storm_paladins
        - jetstream_outriders
      support:
        - sky_anchor_techs
    stresswave:
      baseline: 0.37
      escalation_rate: 0.06
      event_thresholds:
        rescue: 0.6
        overrun: 0.84
    narrative:
      tone: "Assalti aerei tra piattaforme volanti e tempeste iper-ionizzate."
      hooks:
        - "Stabilizzare gli ancoraggi stratosferici prima del collasso." 
        - "Recuperare celle di energia trasportate da fulmini guidati."
vc_adapt:
  aggro_high: {add_control: 1, add_guardia: 1}
  cohesion_high: {add_knockback: 1}
  setup_high: {add_disarmers: 1}
  explore_high: {add_ambushers: 1}
  risk_high: {add_burst: 1, reduce_armor: 1}
mutations:
  SG_max: 3
  t0_table_d12:
    - Adrenalina
    - Fasici
    - Spine
    - Cromatofori
    - Tendini
    - EcoFlash
    - SangueGelido
    - Chelazione
    - MicroDroni
    - RisonanzaMentale
    - ZanneSottili
    - Immunoscossa
  t1_table_d8:
    - LamelleAcide
    - Cartilagine
    - SensiTermici
    - FibreCorte
    - GhiandolaFeroce
    - OmbraRadente
    - PlaccaCristallina
    - EcoBranco
frequencies:
  trap_trigger: {t0: 0.6, t1: 0.2, none: 0.2}
  crit_event: {t0: 0.4, t1: 0.1, none: 0.5}<|MERGE_RESOLUTION|>--- conflicted
+++ resolved
@@ -5,18 +5,12 @@
     diff_base: 5
     mod_biome: 3
     affixes:
-<<<<<<< HEAD
       - termico
       - luminescente
       - spore_diluite
       - sabbia
     aliases:
       - deserto_caldo
-=======
-      - magma_vents
-      - pressure_rifts
-      - ash_bloom
->>>>>>> 2faf6308
     hazard:
       description: "Sfiati di magma, shock termici e colate improvvise che deformano la topografia."
       severity: high
@@ -232,49 +226,9 @@
       hooks:
         - "Disinnescare camere di eco instabile prima del collasso."
         - "Estrarre cristalli risonanti senza allertare i custodi del nido."
-<<<<<<< HEAD
   palude:
     label: "Palude Tossica"
     summary: "Acque stagnanti bio-luminescenti con fauna mutagena."
-=======
-    aliases:
-      - caverna_risonante
-  cryosteppe:
-    label: "Cryosteppe Risonanti"
-    summary: "Steppe ghiacciate con cristalli cantori e corridoi di permafrost cavo."
-    diff_base: 4
-    mod_biome: 2
-    affixes:
-      - aurora_flux
-      - permafrost
-      - echo_crystal
-    hazard:
-      description: "Whiteout improvvisi e crepacci risonanti che distorcono percezioni e traiettorie."
-      severity: high
-      stress_modifiers:
-        whiteout: 0.05
-        frostbite: 0.07
-    npc_archetypes:
-      primary:
-        - echo_pathfinders
-        - frostbound_titans
-      support:
-        - aurora_cartographers
-    stresswave:
-      baseline: 0.31
-      escalation_rate: 0.05
-      event_thresholds:
-        rescue: 0.56
-        overrun: 0.78
-    narrative:
-      tone: "Assalti tattici e sopravvivenza in permafrost risonante e aurora instabile."
-      hooks:
-        - "Stabilire balise foniche per tracciare le onde di risonanza nei canyon ghiacciati."
-        - "Scortare convogli biotech attraverso crepacci in migrazione."
-  deserto_caldo:
-    label: "Deserto Caldo Aurorale"
-    summary: "Dune fotoniche e fiumi di silice liquida animati da aurora termica."
->>>>>>> 2faf6308
     diff_base: 3
     mod_biome: 2
     affixes:
@@ -310,15 +264,10 @@
     diff_base: 4
     mod_biome: 3
     affixes:
-<<<<<<< HEAD
       - echo_surge
       - shifting_winds
     aliases:
       - badlands
-=======
-      - thermal_updraft
-      - biolum_plume
->>>>>>> 2faf6308
     hazard:
       description: "Correnti ascendenti, shock termici e micro-eruzioni sottomarine."
       severity: high
@@ -437,7 +386,6 @@
     narrative:
       tone: "Ricognizioni stealth tra nebbie radiose e comunità arboree."
       hooks:
-<<<<<<< HEAD
         - "Proteggere i reattori a risonanza dagli attacchi delle maree."
         - "Recuperare shard ossidiani prima dell'arrivo della tempesta."
   stratosfera_tempestosa:
@@ -475,75 +423,6 @@
       hooks:
         - "Stabilizzare i tether dei ponti aerostatici prima del collasso."
         - "Intercettare navi pirata che sfruttano i canali di tempesta per infiltrarsi."
-=======
-        - "Stabilire drenaggi controllati prima della piena torrentizia."
-        - "Mediare tregue tra branchi territoriali nelle radure sacre."
-    aliases:
-      - "Foresta temperata umida"
-      - foresta_temperata_umida
-  laguna_bioreattiva:
-    label: "Laguna Bioreattiva"
-    summary: "Lagune tropicali bioingegnerizzate con reagenti instabili e fauna luminosa."
-    diff_base: 3
-    mod_biome: 2
-    affixes:
-      - reactive_tide
-      - enzyme_bloom
-    hazard:
-      description: "Onde chimiche e maree che rimescolano reagenti catalitici."
-      severity: medium
-      stress_modifiers:
-        enzyme_surge: 0.05
-        algal_flash: 0.04
-    npc_archetypes:
-      primary:
-        - lagoon_custodians
-        - enzyme_raiders
-      support:
-        - reagent_brokers
-    stresswave:
-      baseline: 0.29
-      escalation_rate: 0.04
-      event_thresholds:
-        rescue: 0.53
-        overrun: 0.74
-    narrative:
-      tone: "Operazioni anfibie tra rifugi biotech e flussi catalitici instabili."
-      hooks:
-        - "Stabilizzare i catalizzatori prima della reazione a catena."
-        - "Scortare i convogli di reagenti verso i laboratori costieri."
-  mangrovieto_cinetico:
-    label: "Mangrovieto Cinetico"
-    summary: "Radici mobili e maree sincronizzate da motori bio-meccanici."
-    diff_base: 3
-    mod_biome: 2
-    affixes:
-      - root_migration
-      - tidal_overclock
-    hazard:
-      description: "Radici mobili, correnti inversive e zone di risucchio magnetotattiche."
-      severity: medium
-      stress_modifiers:
-        root_whip: 0.05
-        reverse_tide: 0.05
-    npc_archetypes:
-      primary:
-        - tide_harvesters
-        - mangrove_marshals
-      support:
-        - flow_engineers
-    stresswave:
-      baseline: 0.28
-      escalation_rate: 0.04
-      event_thresholds:
-        rescue: 0.52
-        overrun: 0.73
-    narrative:
-      tone: "Spedizioni anfibie e contratti logistici con cooperative tidal-tech."
-      hooks:
-        - "Ricalibrare i motori radice per proteggere gli insediamenti costieri."
-        - "Recuperare nuclei cinetici dispersi nelle secche."
->>>>>>> 2faf6308
   mezzanotte_orbitale:
     label: "Mezzanotte Orbitale"
     summary: "Stazione orbitale in decadimento con gravità variabile."
