--- conflicted
+++ resolved
@@ -1875,14 +1875,8 @@
     .map(([key, value]) => `<li><strong>${formatLabel(key)}</strong>: ${formatEntry(value)}</li>`)
     .join("") || '<li class="muted">Nessuna frequenza definita.</li>';
 
-<<<<<<< HEAD
   container.innerHTML = `
     ${overviewHtml}
-=======
-  commitInnerHTML(
-    container,
-    `
->>>>>>> 6d11348e
     <div class="biome-grid">
       ${biomeCards}
     </div>
