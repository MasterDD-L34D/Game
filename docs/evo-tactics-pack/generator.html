--- conflicted
+++ resolved
@@ -117,7 +117,6 @@
             <ol class="generator-flow-map" id="generator-flow-map-list" aria-live="polite"></ol>
           </section>
 
-<<<<<<< HEAD
         <section
           class="section"
           id="generator-guide"
@@ -169,61 +168,6 @@
             </p>
           </article>
         </section>
-=======
-          <section
-            class="section"
-            id="generator-guide"
-            aria-labelledby="generator-guide-title"
-            data-anchor-target="guide"
-          >
-            <div class="section__header">
-              <h2 id="generator-guide-title">Mini guida rapida</h2>
-              <p>
-                Quattro passaggi per ottenere rapidamente ecosistemi giocabili e sfruttare le
-                funzioni avanzate del generatore.
-              </p>
-            </div>
-            <article class="card card--highlight generator-guide">
-              <ol class="generator-guide__steps">
-                <li>
-                  <h3>Imposta i parametri di base</h3>
-                  <p>
-                    Scegli il numero di biomi e applica filtri su flag, ruoli e tag funzionali. I
-                    profili ti permettono di salvare combinazioni ricorrenti per i re-roll
-                    successivi.
-                  </p>
-                </li>
-                <li>
-                  <h3>Genera l'ecosistema</h3>
-                  <p>
-                    Usa <strong>Genera ecosistema</strong> per creare una rete sintetica coerente. I
-                    pulsanti di re-roll ti consentono di rigenerare biomi, specie o seed mantenendo
-                    i vincoli scelti.
-                  </p>
-                </li>
-                <li>
-                  <h3>Affina con pinnature e cronologia</h3>
-                  <p>
-                    Pinna le specie chiave, confronta fino a tre candidati e registra snapshot dalla
-                    cronologia per documentare le estrazioni migliori.
-                  </p>
-                </li>
-                <li>
-                  <h3>Esporta e condividi</h3>
-                  <p>
-                    Sfrutta i preset del pannello Export per scaricare manifest JSON/YAML, bundle
-                    ZIP e dossier PDF/HTML già pronti per il tavolo di gioco.
-                  </p>
-                </li>
-              </ol>
-              <p class="generator-guide__tip">
-                Suggerimento: attiva il <strong>Codex mode</strong> dal sommario laterale per avere
-                minimappe contestuali e collegamenti rapidi a ogni sezione.
-              </p>
-            </article>
-          </section>
-        </div>
->>>>>>> 50cbf13d
 
         <div class="generator-layout__grid generator-layout__grid--workspace">
           <div class="generator-layout__grid generator-layout__grid--controls">
@@ -381,7 +325,6 @@
                 <p class="generator-export__meta" id="generator-export-meta">
                   Genera un ecosistema per preparare il manifest dei file.
                 </p>
-<<<<<<< HEAD
               </div>
               <section
                 class="generator-profiles surface-panel surface-panel--overlay"
@@ -392,24 +335,6 @@
                   <h3 class="generator-form__legend" id="generator-profiles-title">
                     Profili filtro
                   </h3>
-=======
-                <p class="generator-export__empty" id="generator-export-empty">
-                  Nessun contenuto disponibile. Genera un ecosistema per sbloccare i preset.
-                </p>
-                <ul
-                  class="generator-export__list"
-                  id="generator-export-list"
-                  aria-live="polite"
-                ></ul>
-                <div class="generator-export__actions" id="generator-export-actions">
-                  <button
-                    type="button"
-                    class="button button--ghost"
-                    data-action="download-preset-zip"
-                  >
-                    ⬇︎ Bundle ZIP
-                  </button>
->>>>>>> 50cbf13d
                   <button
                     type="button"
                     class="button button--ghost"
@@ -449,7 +374,6 @@
                 <p class="generator-export__empty" id="generator-preview-empty">
                   Genera un ecosistema per visualizzare le anteprime.
                 </p>
-<<<<<<< HEAD
                 <ul
                   class="generator-profiles__slots"
                   id="generator-profile-slots"
@@ -559,9 +483,6 @@
               <p class="generator-export__empty" id="generator-preview-empty">
                 Genera un ecosistema per visualizzare le anteprime.
               </p>
-=======
-              </article>
->>>>>>> 50cbf13d
             </section>
 
             <section
@@ -569,7 +490,6 @@
               aria-labelledby="generator-composer-title"
               data-panel="composer"
             >
-<<<<<<< HEAD
               <header class="generator-composer__header">
                 <div>
                   <h3 class="generator-composer__title" id="generator-composer-title">
@@ -630,21 +550,6 @@
                     </h4>
                     <p class="generator-composer__module-hint">
                       Seleziona ruoli prioritari per guidare i prossimi re-roll.
-=======
-              <article
-                class="generator-composer surface-panel surface-panel--overlay generator-panel"
-                id="generator-composer"
-                aria-labelledby="generator-composer-title"
-              >
-                <header class="generator-composer__header">
-                  <div>
-                    <h3 class="generator-composer__title" id="generator-composer-title">
-                      Composizione avanzata
-                    </h3>
-                    <p class="generator-composer__description">
-                      Configura preset combinati e applica vincoli di sinergia basati sulle
-                      estrazioni correnti.
->>>>>>> 50cbf13d
                     </p>
                   </div>
                   <div class="generator-composer__constraints">
@@ -673,7 +578,6 @@
                     class="generator-composer__module"
                     aria-labelledby="composer-presets-title"
                   >
-<<<<<<< HEAD
                     <h5
                       class="generator-composer__suggestions-title"
                       id="composer-suggestions-title"
@@ -682,18 +586,6 @@
                     </h5>
                     <p class="generator-composer__empty" id="generator-composer-suggestions-empty">
                       Non appena generi un ecosistema compariranno raccomandazioni dinamiche.
-=======
-                    <header class="generator-composer__module-header">
-                      <h4 class="generator-composer__module-title" id="composer-presets-title">
-                        Preset combinati suggeriti
-                      </h4>
-                      <p class="generator-composer__module-hint">
-                        Basati su ruoli predominanti e punteggi di sinergia aggregati.
-                      </p>
-                    </header>
-                    <p class="generator-composer__empty" id="generator-composer-presets-empty">
-                      Genera un ecosistema per ottenere preset suggeriti.
->>>>>>> 50cbf13d
                     </p>
                     <ul
                       class="generator-composer__list"
@@ -877,7 +769,6 @@
                     </p>
                     <ul class="generator-pins" id="generator-pinned-list" aria-live="polite"></ul>
                   </div>
-<<<<<<< HEAD
                 </article>
                 <article
                   class="generator-composer__module"
@@ -994,19 +885,6 @@
                 id="generator-history"
                 aria-labelledby="generator-history-title"
                 data-flow-node="history"
-=======
-                </div>
-              </article>
-            </section>
-
-            <section class="section" aria-labelledby="generator-history-title">
-              <article
-                class="generator-history surface-panel surface-panel--overlay generator-panel"
-                id="generator-history"
-                aria-labelledby="generator-history-title"
-                data-flow-node="history"
-                data-has-entries="false"
->>>>>>> 50cbf13d
               >
                 <div class="generator-history__header">
                   <h4 class="generator-summary__subtitle" id="generator-history-title">
@@ -1028,18 +906,9 @@
                   id="generator-history-list"
                   aria-live="polite"
                 ></ol>
-<<<<<<< HEAD
               </section>
               <section
                 class="generator-activity surface-panel surface-panel--overlay"
-=======
-              </article>
-            </section>
-
-            <section class="section" aria-labelledby="generator-activity-title">
-              <article
-                class="generator-activity surface-panel surface-panel--overlay generator-panel"
->>>>>>> 50cbf13d
                 id="generator-activity"
                 aria-labelledby="generator-activity-title"
               >
@@ -1113,23 +982,11 @@
                   Nessuna attività registrata.
                 </p>
                 <ol class="generator-timeline" id="generator-log" aria-live="polite"></ol>
-<<<<<<< HEAD
               </section>
               <section
                 class="generator-compare surface-panel surface-panel--overlay"
                 id="generator-compare-panel"
                 aria-labelledby="generator-compare-title"
-=======
-              </article>
-            </section>
-
-            <section class="section" aria-labelledby="generator-compare-title">
-              <article
-                class="generator-compare surface-panel surface-panel--overlay generator-panel"
-                id="generator-compare-panel"
-                aria-labelledby="generator-compare-title"
-                data-state="empty"
->>>>>>> 50cbf13d
               >
                 <div class="generator-compare__header">
                   <h4 class="generator-compare__title" id="generator-compare-title">
@@ -1159,17 +1016,10 @@
                     ulteriori dettagli.
                   </p>
                 </div>
-<<<<<<< HEAD
               </section>
             </section>
           </article>
         </section>
-=======
-              </article>
-            </section>
-          </div>
-        </div>
->>>>>>> 50cbf13d
 
         <section class="section" id="generator-traits" data-panel="traits">
           <div class="section__header">
