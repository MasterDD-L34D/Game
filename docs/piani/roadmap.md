# Roadmap Operativa

## Procedura post-ottobre 2025
- Sincronizza le milestone VC-2025-10+ con il report settimanale (`docs/chatgpt_changes/`).
- Chiudi o aggiorna le issue operative nel canale `#vc-docs` prima di spostare le attività in *Prossimi passi*.
- Ogni retro Support/QA deve produrre una nota in `docs/faq.md` con owner e stato di follow-up.

## Milestone attive
<<<<<<< HEAD
> **Aggiornamento 2025-11-02** — Le PR #68-#96 hanno consolidato Mission Control (quick actions, landing guidata, Dataset Hub con validazione YAML) e il generatore (radar, confronto specie, pin persistente, tooltips hazard/ruoli). Restano aperti gli alert HUD automatici oltre soglia risk 0.60, l'automazione Drive Sync giornaliera e il rituning evacuazione Skydock Siege.

1. **Bilanciare pacchetti PI tra Forme**
   - Validare il bias `random_general_d20` rispetto alle nuove combinazioni `bias_d12` per evitare inflazione di PE.【F:data/packs.yaml†L5-L88】
    - Sincronizzare i costi `pi_shop` con la curva PE definita in `telemetry.pe_economy` (aggiunti i valori mancanti per `cap_pt`, `guardia_situazionale`, `starter_bioma`, `sigillo_forma`).【F:data/packs.yaml†L1-L4】【F:data/telemetry.yaml†L23-L31】
    - Aggiornare il monitoraggio: `risk.weighted_index` si è stabilizzato a 0.57 nella sessione Delta dopo l'introduzione del segnale `overcap_guard`, ma resta da mitigare il picco 0.61 della sessione Echo.【F:logs/playtests/2025-10-24-vc/session-metrics.yaml†L14-L62】
  - Inserire alert HUD dedicati nella dashboard Canvas per segnalare automaticamente il superamento della soglia 0.60 durante i roll PI.【F:docs/Canvas/feature-updates.md†L9-L20】
=======
1. **Bilanciare pacchetti PI tra Forme**  
 - Validare il bias `random_general_d20` rispetto alle nuove combinazioni `bias_d12` per evitare inflazione di PE.【F:data/packs.yaml†L5-L88】
  - Sincronizzare i costi `pi_shop` con la curva PE definita in `telemetry.pe_economy` (aggiunti i valori mancanti per `cap_pt`, `guardia_situazionale`, `starter_bioma`, `sigillo_forma`).【F:data/packs.yaml†L1-L4】【F:data/telemetry.yaml†L23-L31】
  - Aggiornare il monitoraggio: `risk.weighted_index` resta sotto controllo (0.59) nel retest Delta, con alert HUD chiuso in due tick e notifiche PI archiviate in `hud_alert_log`.【F:logs/playtests/2025-11-05-vc/session-metrics.yaml†L1-L64】
  - Alert HUD attivo nel client (`hud.alert.risk-high`) con ack automatico PI entro tre turni e log condivisi su Canvas.【F:docs/hooks/ema-metrics.md†L21-L43】【F:logs/playtests/2025-11-05-vc/session-metrics.yaml†L65-L89】
>>>>>>> 97f66ee9
2. **Telemetria VC in game build**
   - Integrare le finestre EMA (`ema_alpha`, `windows`) nel client per raccogliere dati reali, documentando gli hook HUD/telemetria condivisi con il team client.【F:data/telemetry.yaml†L1-L8】【F:docs/hooks/ema-metrics.md†L1-L52】
   - Mappare gli indici VC ai trigger Enneagram per generare feedback contestuali.【F:data/telemetry.yaml†L9-L22】
   - Risultati playtest 2025-10-24: Delta rientra nel range sicuro grazie al nuovo smoothing EMA (0.2), mentre Echo sfiora ancora la soglia 0.61 durante Aeon Overclock → pianificare timer di guardia condivisa.【F:logs/playtests/2025-10-24-vc/session-metrics.yaml†L1-L62】
   - Prossimo step client: esporre pannello HUD con breakdown EMA per squadra e log raw esportabile (`.yaml`) a fine missione, includendo il campo `overcap_guard_events`.
3. **Esperienze di Mating e Nido**
   - Estendere `compat_forme` alle restanti 14 forme e definire cross-formula per `base_scores`.【F:data/mating.yaml†L1-L12】
   - Prototipare ambienti interattivi per `dune_stalker` ed `echo_morph`, validando risorse e privacy.【F:data/mating.yaml†L13-L24】
4. **Missioni verticali e supporto live**
 - Preparare il playtest di "Skydock Siege" con obiettivi multilivello e timer di evacuazione.【F:data/chatgpt/2025-10-23/snapshot-20251023T101500Z.json†L1-L6】
  - Collegare Reattori Aeon, filtro SquadSync e protocolli di soccorso alla pipeline telemetrica co-op.【F:data/chatgpt/2025-10-23/snapshot-20251023T101500Z.json†L1-L6】
<<<<<<< HEAD
  - Applicare il nuovo layout HUD: grafici risk/cohesion sovrapposti e log esportabili in `.yaml` direttamente da Canvas per i vertical slice.【F:docs/Canvas/feature-updates.md†L9-L20】 _Layout completato con radar/timeline aggiornati; resta attivazione alert automatici oltre soglia 0.60._
  - Bilanciare i timer di evacuazione in funzione dei picchi `risk.time_low_hp_turns` registrati nelle squadre Bravo e Charlie, mantenendo l'obiettivo di tilt < 0.50; revisione 2025-02-15 documentata in `data/missions/skydock_siege.yaml`.【F:logs/playtests/2025-02-15-vc/session-metrics.yaml†L61-L121】【F:data/missions/skydock_siege.yaml†L1-L52】 _Attività riaperta dopo i test PR #92/96._
=======
  - Applicare il nuovo layout HUD: grafici risk/cohesion sovrapposti e log esportabili in `.yaml` direttamente da Canvas per i vertical slice.【F:docs/Canvas/feature-updates.md†L9-L20】
  - Timer evacuazione a 6 turni e cooldown relay/support a 3 mantengono `time_low_hp_turns` (7 su Tier 3, 5 in co-op) e tilt < 0.50 nel retest 2025-11-05; aggiornare continuamente `data/missions/skydock_siege.yaml` con i nuovi parametri. 【F:data/missions/skydock_siege.yaml†L1-L71】【F:logs/playtests/2025-11-05-vc/session-metrics.yaml†L1-L98】
>>>>>>> 97f66ee9

## Prossimi passi
- Documentare esempi di encounter generati (CLI Python) e associarli a test di difficoltà per ciascun bioma.【F:data/biomes.yaml†L1-L13】 _In corso: radar/specie comparate disponibili nella dashboard generator._
- Collegare i log Delta/Echo alla pipeline Google Sheet dopo la stabilizzazione del nuovo metodo `ema_capped_minmax` per assicurare reporting condiviso.【F:logs/playtests/2025-10-24-vc/session-metrics.yaml†L1-L73】【F:docs/drive-sync.md†L1-L52】
- Creare script di migrazione per esportare `telemetry` su Google Sheet via `scripts/driveSync.gs`.
- Automatizzare il riepilogo quotidiano delle PR: raccogliere i merge giornalieri, generare report in `docs/chatgpt_changes/` e aggiornare changelog/roadmap/checklist/Canvas entro le 18:00 CET. _Completato via workflow `daily-pr-summary` (report automatici e aggiornamento marker documentazione)._ 
- Aggiornare i canvas principali con screenshot e note del playtest VC. **Completato** tramite pannello HUD e metriche annotate nel Canvas principale.【F:docs/Canvas/feature-updates.md†L9-L20】
- Integrare esportazione client-side dei log VC (`session-metrics.yaml`) direttamente nella pipeline Drive una volta stabilizzato il tuning risk.
- Formalizzare la pipeline di archiviazione presentazioni in `docs/presentations/` collegando milestone e release.【F:docs/presentations/2025-02-vc-briefing.md†L1-L20】

## Riepilogo PR giornaliero
<!-- daily-pr-summary:start -->
<!-- daily-pr-summary:end -->

## Comunicazioni release VC novembre 2025
- **Riunione cross-team (2025-11-06, 10:30 CET)** — Confermata sala VC Bridge + call Meet per telemetria/client/narrativa. Agenda: revisione metriche QA 2025-11-01, readiness tag `v0.6.0-rc1`, canali di annuncio e checklist supporto live.【F:logs/playtests/2025-11-01-vc/session-metrics.yaml†L1-L45】
- **Canali di annuncio** — Preparare messaggio principale in `#vc-launch` (Slack) alle 16:00 CET del 2025-11-07 con link a changelog e Canvas aggiornato; replicare su Drive/Briefing entro le 18:00 con estratto metriche e TODO follow-up.【F:docs/changelog.md†L21-L33】【F:logs/playtests/2025-11-01-vc/session-metrics.yaml†L37-L45】
- **Timeline tag** — Dopo sign-off della riunione, creare il tag `v0.6.0-rc1`, allegare screenshot HUD aggiornati in Canvas e consegnare ai partner esterni entro il 2025-11-08.【F:docs/Canvas/feature-updates.md†L1-L60】【F:logs/playtests/2025-11-01-vc/session-metrics.yaml†L37-L45】<|MERGE_RESOLUTION|>--- conflicted
+++ resolved
@@ -6,21 +6,11 @@
 - Ogni retro Support/QA deve produrre una nota in `docs/faq.md` con owner e stato di follow-up.
 
 ## Milestone attive
-<<<<<<< HEAD
-> **Aggiornamento 2025-11-02** — Le PR #68-#96 hanno consolidato Mission Control (quick actions, landing guidata, Dataset Hub con validazione YAML) e il generatore (radar, confronto specie, pin persistente, tooltips hazard/ruoli). Restano aperti gli alert HUD automatici oltre soglia risk 0.60, l'automazione Drive Sync giornaliera e il rituning evacuazione Skydock Siege.
-
-1. **Bilanciare pacchetti PI tra Forme**
-   - Validare il bias `random_general_d20` rispetto alle nuove combinazioni `bias_d12` per evitare inflazione di PE.【F:data/packs.yaml†L5-L88】
-    - Sincronizzare i costi `pi_shop` con la curva PE definita in `telemetry.pe_economy` (aggiunti i valori mancanti per `cap_pt`, `guardia_situazionale`, `starter_bioma`, `sigillo_forma`).【F:data/packs.yaml†L1-L4】【F:data/telemetry.yaml†L23-L31】
-    - Aggiornare il monitoraggio: `risk.weighted_index` si è stabilizzato a 0.57 nella sessione Delta dopo l'introduzione del segnale `overcap_guard`, ma resta da mitigare il picco 0.61 della sessione Echo.【F:logs/playtests/2025-10-24-vc/session-metrics.yaml†L14-L62】
-  - Inserire alert HUD dedicati nella dashboard Canvas per segnalare automaticamente il superamento della soglia 0.60 durante i roll PI.【F:docs/Canvas/feature-updates.md†L9-L20】
-=======
 1. **Bilanciare pacchetti PI tra Forme**  
  - Validare il bias `random_general_d20` rispetto alle nuove combinazioni `bias_d12` per evitare inflazione di PE.【F:data/packs.yaml†L5-L88】
   - Sincronizzare i costi `pi_shop` con la curva PE definita in `telemetry.pe_economy` (aggiunti i valori mancanti per `cap_pt`, `guardia_situazionale`, `starter_bioma`, `sigillo_forma`).【F:data/packs.yaml†L1-L4】【F:data/telemetry.yaml†L23-L31】
   - Aggiornare il monitoraggio: `risk.weighted_index` resta sotto controllo (0.59) nel retest Delta, con alert HUD chiuso in due tick e notifiche PI archiviate in `hud_alert_log`.【F:logs/playtests/2025-11-05-vc/session-metrics.yaml†L1-L64】
   - Alert HUD attivo nel client (`hud.alert.risk-high`) con ack automatico PI entro tre turni e log condivisi su Canvas.【F:docs/hooks/ema-metrics.md†L21-L43】【F:logs/playtests/2025-11-05-vc/session-metrics.yaml†L65-L89】
->>>>>>> 97f66ee9
 2. **Telemetria VC in game build**
    - Integrare le finestre EMA (`ema_alpha`, `windows`) nel client per raccogliere dati reali, documentando gli hook HUD/telemetria condivisi con il team client.【F:data/telemetry.yaml†L1-L8】【F:docs/hooks/ema-metrics.md†L1-L52】
    - Mappare gli indici VC ai trigger Enneagram per generare feedback contestuali.【F:data/telemetry.yaml†L9-L22】
@@ -32,13 +22,8 @@
 4. **Missioni verticali e supporto live**
  - Preparare il playtest di "Skydock Siege" con obiettivi multilivello e timer di evacuazione.【F:data/chatgpt/2025-10-23/snapshot-20251023T101500Z.json†L1-L6】
   - Collegare Reattori Aeon, filtro SquadSync e protocolli di soccorso alla pipeline telemetrica co-op.【F:data/chatgpt/2025-10-23/snapshot-20251023T101500Z.json†L1-L6】
-<<<<<<< HEAD
-  - Applicare il nuovo layout HUD: grafici risk/cohesion sovrapposti e log esportabili in `.yaml` direttamente da Canvas per i vertical slice.【F:docs/Canvas/feature-updates.md†L9-L20】 _Layout completato con radar/timeline aggiornati; resta attivazione alert automatici oltre soglia 0.60._
-  - Bilanciare i timer di evacuazione in funzione dei picchi `risk.time_low_hp_turns` registrati nelle squadre Bravo e Charlie, mantenendo l'obiettivo di tilt < 0.50; revisione 2025-02-15 documentata in `data/missions/skydock_siege.yaml`.【F:logs/playtests/2025-02-15-vc/session-metrics.yaml†L61-L121】【F:data/missions/skydock_siege.yaml†L1-L52】 _Attività riaperta dopo i test PR #92/96._
-=======
   - Applicare il nuovo layout HUD: grafici risk/cohesion sovrapposti e log esportabili in `.yaml` direttamente da Canvas per i vertical slice.【F:docs/Canvas/feature-updates.md†L9-L20】
   - Timer evacuazione a 6 turni e cooldown relay/support a 3 mantengono `time_low_hp_turns` (7 su Tier 3, 5 in co-op) e tilt < 0.50 nel retest 2025-11-05; aggiornare continuamente `data/missions/skydock_siege.yaml` con i nuovi parametri. 【F:data/missions/skydock_siege.yaml†L1-L71】【F:logs/playtests/2025-11-05-vc/session-metrics.yaml†L1-L98】
->>>>>>> 97f66ee9
 
 ## Prossimi passi
 - Documentare esempi di encounter generati (CLI Python) e associarli a test di difficoltà per ciascun bioma.【F:data/biomes.yaml†L1-L13】 _In corso: radar/specie comparate disponibili nella dashboard generator._
