--- conflicted
+++ resolved
@@ -502,7 +502,6 @@
   padding: 24px 5vw 80px;
 }
 
-<<<<<<< HEAD
 .layout--codex {
   display: grid;
   grid-template-columns: minmax(220px, 280px) minmax(0, 1fr) minmax(220px, 280px);
@@ -547,54 +546,10 @@
 }
 
 .layout__rail--meta {
-=======
-.layout--generator {
-  display: grid;
-  gap: 32px;
-  align-items: start;
-  grid-template-columns: minmax(0, 1fr);
-}
-
-.generator-sidebar {
-  position: relative;
   display: grid;
   gap: 24px;
 }
 
-.generator-card {
-  position: sticky;
-  top: 32px;
-  display: grid;
-  gap: 28px;
-}
-
-.generator-results {
-  display: grid;
-  gap: 32px;
-}
-
-.generator-panel {
-  gap: 24px;
-}
-
-.generator-panel__header {
-  display: grid;
-  gap: 8px;
-}
-
-.generator-panel__header p {
-  margin: 0;
-  color: var(--text-muted);
-  line-height: 1.6;
-}
-
-.generator-monitor {
->>>>>>> fb9f191c
-  display: grid;
-  gap: 24px;
-}
-
-<<<<<<< HEAD
 .anchor-nav {
   display: grid;
   gap: 16px;
@@ -917,345 +872,6 @@
 
   .codex-overlay__inner {
     padding: 24px;
-=======
-.generator-monitor__header {
-  display: grid;
-  gap: 6px;
-}
-
-.generator-monitor__title {
-  margin: 0;
-  font-size: 1rem;
-}
-
-.generator-monitor__hint {
-  margin: 0;
-  font-size: 0.85rem;
-  color: var(--text-muted);
-}
-
-.generator-log {
-  margin: 0;
-  padding: 0;
-  list-style: none;
-  display: grid;
-  gap: 12px;
-}
-
-.generator-log__item {
-  display: grid;
-  gap: 6px;
-  padding: 14px 18px;
-  border-radius: 14px;
-  border: 1px solid rgba(88, 166, 255, 0.24);
-  background: rgba(88, 166, 255, 0.1);
-  transition: border-color var(--transition), background var(--transition), transform var(--transition);
-}
-
-.generator-log__item[data-tone="info"] {
-  border-color: rgba(88, 166, 255, 0.34);
-  background: rgba(88, 166, 255, 0.15);
-}
-
-.generator-log__item[data-tone="warn"] {
-  border-color: rgba(251, 191, 36, 0.6);
-  background: rgba(251, 191, 36, 0.15);
-}
-
-.generator-log__item[data-tone="error"] {
-  border-color: rgba(248, 113, 113, 0.7);
-  background: rgba(248, 113, 113, 0.18);
-}
-
-.generator-log__time {
-  margin: 0;
-  font-size: 0.78rem;
-  text-transform: uppercase;
-  letter-spacing: 0.12em;
-  color: var(--text-muted);
-}
-
-.generator-log__message {
-  margin: 0;
-  font-size: 0.95rem;
-}
-
-.generator-export__meta {
-  margin: 0 0 12px;
-  font-size: 0.9rem;
-  color: var(--text-muted);
-}
-
-.generator-export-list {
-  margin: 0;
-  padding: 0;
-  list-style: none;
-  display: grid;
-  gap: 16px;
-}
-
-.generator-export {
-  display: grid;
-  gap: 8px;
-  padding: 16px 18px;
-  border-radius: 14px;
-  border: 1px solid rgba(88, 166, 255, 0.28);
-  background: rgba(88, 166, 255, 0.12);
-  transition: border-color var(--transition), background var(--transition), transform var(--transition);
-}
-
-.generator-export__title {
-  margin: 0;
-  display: flex;
-  align-items: center;
-  gap: 10px;
-  font-size: 1rem;
-}
-
-.generator-export__format {
-  display: inline-flex;
-  align-items: center;
-  justify-content: center;
-  padding: 4px 12px;
-  border-radius: 999px;
-  font-size: 0.7rem;
-  letter-spacing: 0.16em;
-  text-transform: uppercase;
-  background: rgba(88, 166, 255, 0.22);
-  color: var(--text-muted);
-}
-
-.generator-export__description {
-  margin: 0;
-  font-size: 0.9rem;
-  line-height: 1.6;
-  color: var(--text-muted);
-}
-
-.generator-export__path {
-  margin: 0;
-  padding: 6px 12px;
-  border-radius: 10px;
-  background: rgba(88, 166, 255, 0.12);
-  color: var(--accent);
-  font-family: "JetBrains Mono", "Fira Code", "SFMono-Regular", Menlo, Consolas, monospace;
-  font-size: 0.82rem;
-  word-break: break-all;
-}
-
-.generator-export-preview {
-  margin-top: 18px;
-  display: grid;
-  gap: 12px;
-}
-
-.export-preview {
-  border: 1px solid rgba(88, 166, 255, 0.24);
-  border-radius: 14px;
-  background: rgba(88, 166, 255, 0.1);
-  overflow: hidden;
-  transition: border-color var(--transition), background var(--transition), transform var(--transition);
-}
-
-.export-preview[open] {
-  border-color: rgba(88, 166, 255, 0.34);
-  background: rgba(88, 166, 255, 0.16);
-}
-
-.export-preview__summary {
-  display: flex;
-  align-items: center;
-  justify-content: space-between;
-  gap: 12px;
-  margin: 0;
-  padding: 14px 18px;
-  font-size: 0.9rem;
-  font-weight: 600;
-  cursor: pointer;
-  list-style: none;
-}
-
-.export-preview__summary::-webkit-details-marker {
-  display: none;
-}
-
-.export-preview__summary::after {
-  content: "Apri";
-  font-size: 0.72rem;
-  letter-spacing: 0.1em;
-  text-transform: uppercase;
-  color: var(--text-muted);
-}
-
-.export-preview[open] .export-preview__summary::after {
-  content: "Chiudi";
-}
-
-.export-preview__content {
-  margin: 0;
-  padding: 16px 20px 20px;
-  background: rgba(2, 6, 15, 0.8);
-  border-top: 1px solid rgba(88, 166, 255, 0.24);
-  max-height: 320px;
-  overflow: auto;
-  font-family: "JetBrains Mono", "Fira Code", "SFMono-Regular", Menlo, Consolas, monospace;
-  font-size: 0.78rem;
-  line-height: 1.5;
-  color: rgba(226, 232, 240, 0.92);
-}
-
-.export-preview__content code {
-  display: block;
-  white-space: pre;
-}
-
-.generator-grid {
-  gap: 20px;
-  grid-template-columns: repeat(auto-fit, minmax(360px, 1fr));
-}
-
-.generator-grid > * {
-  min-height: 100%;
-}
-
-.generator-summary {
-  display: grid;
-  gap: 16px;
-  padding: 20px;
-  border-radius: 18px;
-  border: 1px solid rgba(88, 166, 255, 0.24);
-  background: rgba(8, 12, 19, 0.8);
-  backdrop-filter: blur(14px);
-  transition: border-color var(--transition), background var(--transition), transform var(--transition);
-}
-
-.generator-summary[data-has-results="true"] {
-  border-color: rgba(88, 166, 255, 0.36);
-  background: rgba(10, 16, 24, 0.92);
-}
-
-.generator-summary__title {
-  margin: 0;
-  font-size: 0.82rem;
-  text-transform: uppercase;
-  letter-spacing: 0.2em;
-  color: var(--text-muted);
-}
-
-.generator-summary__metrics {
-  display: grid;
-  gap: 12px;
-  margin: 0;
-  padding: 0;
-}
-
-.generator-summary__metrics dt,
-.generator-summary__metrics dd {
-  margin: 0;
-}
-
-.generator-summary__metric {
-  display: grid;
-  gap: 6px;
-  padding: 14px;
-  border-radius: 14px;
-  background: rgba(88, 166, 255, 0.08);
-  border: 1px solid rgba(88, 166, 255, 0.18);
-  transition: transform var(--transition), border-color var(--transition), background var(--transition);
-}
-
-.generator-summary[data-has-results="true"] .generator-summary__metric {
-  background: rgba(88, 166, 255, 0.18);
-  border-color: rgba(88, 166, 255, 0.42);
-  transform: translateY(-2px);
-}
-
-.generator-summary__label {
-  margin: 0;
-  font-size: 0.72rem;
-  letter-spacing: 0.16em;
-  text-transform: uppercase;
-  color: var(--text-muted);
-}
-
-.generator-summary__value {
-  margin: 0;
-  font-size: 1.9rem;
-  font-weight: 600;
-}
-
-.generator-summary__status {
-  margin: 0;
-  font-size: 0.9rem;
-  color: var(--text-muted);
-}
-
-.generator-summary__status[data-tone="error"] {
-  color: #f87171;
-}
-
-.generator-summary__status[data-tone="warn"] {
-  color: #fbbf24;
-}
-
-.generator-summary__note {
-  margin: 0;
-  font-size: 0.8rem;
-  color: var(--text-muted);
-}
-
-.generator-summary__note[data-tone="error"] {
-  color: #f87171;
-}
-
-.generator-summary__note[data-tone="warn"] {
-  color: #fbbf24;
-}
-
-@media (min-width: 1080px) {
-  .layout--generator {
-    grid-template-columns: minmax(280px, 360px) minmax(0, 1fr);
-  }
-
-  .generator-results {
-    gap: 36px;
-  }
-}
-
-@media (min-width: 720px) {
-  .generator-form__grid {
-    grid-template-columns: repeat(auto-fit, minmax(180px, 1fr));
-  }
-
-  .generator-form__grid--filters {
-    grid-template-columns: repeat(auto-fit, minmax(220px, 1fr));
-  }
-
-  .generator-summary__metrics {
-    grid-template-columns: repeat(auto-fit, minmax(140px, 1fr));
-  }
-}
-
-@media (min-width: 960px) {
-  .generator-panel__header {
-    grid-template-columns: 1fr minmax(220px, 320px);
-    align-items: end;
-  }
-
-  .generator-panel__header > p {
-    justify-self: end;
-    text-align: right;
-  }
-
-  .generator-monitor {
-    grid-template-columns: minmax(0, 1.6fr) minmax(0, 1fr);
-  }
-}
-
-@media (min-width: 1440px) {
-  .generator-grid {
-    grid-template-columns: repeat(auto-fit, minmax(420px, 1fr));
->>>>>>> fb9f191c
   }
 }
 
