--- conflicted
+++ resolved
@@ -37,11 +37,7 @@
     "express": "^4.19.2",
     "js-yaml": "^4.1.0",
     "nedb-promises": "^6.2.3",
-<<<<<<< HEAD
     "prom-client": "^15.1.3"
-=======
-    "prom-client": "^15.1.2"
->>>>>>> 59407a50
   },
   "devDependencies": {
     "@typescript-eslint/eslint-plugin": "^8.9.0",
