# Evo-Tactics — Progetto Gioco Evolutivo Tattico (Repo Starter)

Repository avviabile per il progetto: tattico co-op su TV/app con sistema d20, evoluzione alla *Spore*, Forme MBTI→16, Enneagram Themes, telemetria VC, tratti/mutazioni, pacchetti PI, NPG reattivi per bioma, Mating/Nido.

> Questo è uno **starter** pronto all’uso: dati YAML, script CLI (TS/Python), e struttura CI. È progettato per essere caricato su **GitHub** e condiviso su **Google Drive**.

## Struttura
```
evo-tactics/
├─ docs/                 # Note progettuali (Canvas, roadmap, checklist)
├─ data/                 # Dataset YAML (telemetria, pack PI, biomi, mutazioni, ecc.)
├─ tools/
│  ├─ ts/                # CLI TypeScript (roll_pack)
│  └─ py/                # CLI Python (roll_pack, generate_encounter)
├─ scripts/              # Utility (Drive, sincronizzazioni)
└─ README.md
```

## Quick Start — Node/TypeScript
```bash
cd tools/ts
npm install
npm run build
node dist/roll_pack.js ENTP invoker ../../data/packs.yaml
```

## Quick Start — Python
```bash
cd tools/py
python3 roll_pack.py ENTP invoker ../../data/packs.yaml
python3 generate_encounter.py savana ../../data/biomes.yaml
```

## Interfaccia test & recap via web
- [Apri la dashboard](docs/test-interface/index.html) per consultare rapidamente pacchetti PI,
<<<<<<< HEAD
  telemetria VC, biomi e compatibilità delle forme (funziona sia in locale sia online).
- **Online subito (GitHub Pages)**: abilita la pubblicazione da `Settings → Pages → Build and
  deployment → Deploy from a branch`, scegli `work` (o il branch desiderato) e la cartella `/docs/`.
  L'URL diventa `https://<tuo-utente>.github.io/<repo>/test-interface/`, con fetch automatico degli
  YAML via `raw`.
- **Uso locale**: avvia un server dalla radice (`python3 -m http.server 8000`) e visita
  `http://localhost:8000/docs/test-interface/` per lavorare offline.
- Premi "Ricarica dati YAML" dopo aver modificato i file in `data/`, quindi "Esegui test" per i
  controlli rapidi di integrità sui dataset caricati.
- Per aggiornamenti al volo, incolla l'URL di uno snapshot YAML/JSON nel form "Fetching manuale" e
  premi "Scarica & applica" per un merge immediato nel dataset di sessione. In hosting remoto puoi
  forzare sorgenti alternative con `?data-root=<url-assoluto-o-root-relative>` e cambiare branch `raw`
  con `?ref=<branch>`.
=======
  telemetria VC, biomi e compatibilità delle forme (serve un piccolo server locale per il fetch).
- Avvia un server locale dalla radice del progetto (`python3 -m http.server 8000`) e visita
  `http://localhost:8000/docs/test-interface/` per caricare i dati YAML.
- Premi "Ricarica dati YAML" dopo aver modificato i file in `data/` e usa "Esegui test" per i
  controlli rapidi di integrità sui dataset caricati.
- Per aggiornamenti al volo, incolla l'URL di uno snapshot YAML/JSON nel form "Fetching manuale" e
  premi "Scarica & applica" per un merge immediato nel dataset di sessione.
>>>>>>> 828e41ed

## Pubblicazione su GitHub
```bash
cd /path/alla/cartella/evo-tactics
git init
git add .
git commit -m "chore: bootstrap repo starter"
git branch -M main
git remote add origin https://github.com/<tuo-utente>/<repo>.git
git push -u origin main
```

## Condivisione su Google Drive
- Carica lo **zip** generato da ChatGPT su Drive (o estrai e carica la cartella).
- (Opzionale) Usa lo script `scripts/driveSync.gs` come **Apps Script** su una cartella Drive per trasformare alcuni YAML in Google Sheet.

## Checklist & TODO attivi
- **Monitoraggio avanzamento** — Le milestone operative con stato aggiornato sono in [`docs/checklist/milestones.md`](docs/checklist/milestones.md). Le voci ancora aperte includono la validazione delle formule telemetriche con dati reali e la produzione di encounter di esempio per ogni bioma.【F:docs/checklist/milestones.md†L8-L16】
- **Azioni prioritarie consolidate** — Il file [`docs/checklist/action-items.md`](docs/checklist/action-items.md) raccoglie gli step immediati da completare, incrociando roadmap, checklist e problemi emersi dai log di sincronizzazione.【F:docs/checklist/action-items.md†L1-L30】
- **Checklist di avvio completo** — Usa [`docs/checklist/project-setup-todo.md`](docs/checklist/project-setup-todo.md) come sequenza passo-passo per configurare ambiente, dipendenze, test e sincronizzazioni fino al pieno funzionamento del progetto.【F:docs/checklist/project-setup-todo.md†L1-L64】
- **Roadmap dettagliata** — Per il contesto strategico delle milestone (bilanciamento pacchetti PI, telemetria VC, esperienze di mating/nido e missioni verticali) consultare [`docs/piani/roadmap.md`](docs/piani/roadmap.md).【F:docs/piani/roadmap.md†L1-L24】

## Sincronizzazione contenuti ChatGPT
- Configura le fonti da monitorare in `data/chatgpt_sources.yaml` (URL del progetto, canvas esportati, ecc.).
- Installa le dipendenze Python richieste (`pip install requests pyyaml`) prima di eseguire lo script.
- Se incontri errori `ProxyError 403`, aggiorna le credenziali o esegui la sincronizzazione da una rete autorizzata: i dettagli dell'ultimo tentativo sono riportati in [`docs/chatgpt_sync_status.md`](docs/chatgpt_sync_status.md).【F:docs/chatgpt_sync_status.md†L1-L24】
- Esegui `python3 scripts/chatgpt_sync.py --config data/chatgpt_sources.yaml` per scaricare gli snapshot giornalieri.
- Controlla i diff generati in `docs/chatgpt_changes/<namespace>/<data>/` e il log in `logs/chatgpt_sync.log`.
- Aggiorna `docs/chatgpt_sync_status.md` con note operative e credenziali aggiornate.

## Licenza
MIT — vedi `LICENSE`.<|MERGE_RESOLUTION|>--- conflicted
+++ resolved
@@ -33,7 +33,6 @@
 
 ## Interfaccia test & recap via web
 - [Apri la dashboard](docs/test-interface/index.html) per consultare rapidamente pacchetti PI,
-<<<<<<< HEAD
   telemetria VC, biomi e compatibilità delle forme (funziona sia in locale sia online).
 - **Online subito (GitHub Pages)**: abilita la pubblicazione da `Settings → Pages → Build and
   deployment → Deploy from a branch`, scegli `work` (o il branch desiderato) e la cartella `/docs/`.
@@ -47,15 +46,6 @@
   premi "Scarica & applica" per un merge immediato nel dataset di sessione. In hosting remoto puoi
   forzare sorgenti alternative con `?data-root=<url-assoluto-o-root-relative>` e cambiare branch `raw`
   con `?ref=<branch>`.
-=======
-  telemetria VC, biomi e compatibilità delle forme (serve un piccolo server locale per il fetch).
-- Avvia un server locale dalla radice del progetto (`python3 -m http.server 8000`) e visita
-  `http://localhost:8000/docs/test-interface/` per caricare i dati YAML.
-- Premi "Ricarica dati YAML" dopo aver modificato i file in `data/` e usa "Esegui test" per i
-  controlli rapidi di integrità sui dataset caricati.
-- Per aggiornamenti al volo, incolla l'URL di uno snapshot YAML/JSON nel form "Fetching manuale" e
-  premi "Scarica & applica" per un merge immediato nel dataset di sessione.
->>>>>>> 828e41ed
 
 ## Pubblicazione su GitHub
 ```bash
