# Evo-Tactics — Progetto Gioco Evolutivo Tattico (Repo Starter)

Repository avviabile per il progetto: tattico co-op su TV/app con sistema d20, evoluzione alla *Spore*, Forme MBTI→16, Enneagram Themes, telemetria VC, tratti/mutazioni, pacchetti PI, NPG reattivi per bioma, Mating/Nido.

> Questo è uno **starter** pronto all’uso: dati YAML, script CLI (TS/Python), e struttura CI. È progettato per essere caricato su **GitHub** e condiviso su **Google Drive**.

## Struttura
```
evo-tactics/
├─ docs/                 # Note progettuali (da Canvas A–D), checklist, piani
├─ data/                 # Dataset YAML (telemetria, pack PI, biomi, mutazioni, ecc.)
├─ tools/
│  ├─ ts/                # CLI TypeScript (roll_pack)
│  └─ py/                # CLI Python (roll_pack, generate_encounter)
├─ .github/workflows/    # CI su push
├─ scripts/              # Utility (Drive, pubblicazione)
└─ README.md
```

## Quick Start — Node/TypeScript
```bash
cd tools/ts
npm install
npm run build
node dist/roll_pack.js ENTP invoker ../../data/packs.yaml
```

## Quick Start — Python
```bash
cd tools/py
python3 roll_pack.py ENTP invoker ../../data/packs.yaml
python3 generate_encounter.py savana ../../data/biomes.yaml
```

## Interfaccia test & recap via web
- Avvia un server locale dalla radice del progetto (`python3 -m http.server 8000`).
- Apri `http://localhost:8000/docs/test-interface/` per una dashboard che riassume pacchetti PI,
  telemetria VC, biomi e compatibilità delle forme.
- Premi "Ricarica dati YAML" per aggiornare i contenuti dopo aver modificato i file in `data/`.

<<<<<<< HEAD
### Pubblicazione stabile via GitHub Pages
1. Vai su **Settings → Pages** del repository e imposta **Source = GitHub Actions**.
2. Al prossimo push su `main` (o eseguendo manualmente il workflow "Deploy test interface") verrà
   pubblicato l'artefatto statico generato dalla cartella `docs/test-interface/` insieme ai dataset in `data/`.
3. L'interfaccia sarà raggiungibile in modo stabile all'URL
   `https://<tuo-utente>.github.io/<repo>/test-interface/` (sostituisci con l'organizzazione/utente e il nome repo corretti).
4. I file YAML vengono copiati così come sono: aggiorna i dataset, fai commit/push e attendi pochi minuti per vedere i cambiamenti online.

=======
>>>>>>> 495e0de7
## Pubblicazione su GitHub
```bash
cd /path/alla/cartella/evo-tactics
git init
git add .
git commit -m "chore: bootstrap repo starter"
git branch -M main
git remote add origin https://github.com/<tuo-utente>/<repo>.git
git push -u origin main
```

## Condivisione su Google Drive
- Carica lo **zip** generato da ChatGPT su Drive (o estrai e carica la cartella).
- (Opzionale) Usa lo script `scripts/driveSync.gs` come **Apps Script** su una cartella Drive per trasformare alcuni YAML in Google Sheet.

## Sincronizzazione contenuti ChatGPT
- Configura le fonti da monitorare in `data/chatgpt_sources.yaml` (URL del progetto, canvas esportati, ecc.).
- Installa le dipendenze Python richieste (`pip install requests pyyaml` se non già presenti).
- Esegui `python3 scripts/chatgpt_sync.py --config data/chatgpt_sources.yaml` per scaricare gli snapshot giornalieri.
- Controlla i diff generati in `docs/chatgpt_changes/<namespace>/<data>/` e il riepilogo in `logs/chatgpt_sync_last.json`.
- Aggiorna `docs/chatgpt_sync_status.md` con note operative e credenziali aggiornate.

## Licenza
MIT — vedi `LICENSE`.<|MERGE_RESOLUTION|>--- conflicted
+++ resolved
@@ -38,17 +38,6 @@
   telemetria VC, biomi e compatibilità delle forme.
 - Premi "Ricarica dati YAML" per aggiornare i contenuti dopo aver modificato i file in `data/`.
 
-<<<<<<< HEAD
-### Pubblicazione stabile via GitHub Pages
-1. Vai su **Settings → Pages** del repository e imposta **Source = GitHub Actions**.
-2. Al prossimo push su `main` (o eseguendo manualmente il workflow "Deploy test interface") verrà
-   pubblicato l'artefatto statico generato dalla cartella `docs/test-interface/` insieme ai dataset in `data/`.
-3. L'interfaccia sarà raggiungibile in modo stabile all'URL
-   `https://<tuo-utente>.github.io/<repo>/test-interface/` (sostituisci con l'organizzazione/utente e il nome repo corretti).
-4. I file YAML vengono copiati così come sono: aggiorna i dataset, fai commit/push e attendi pochi minuti per vedere i cambiamenti online.
-
-=======
->>>>>>> 495e0de7
 ## Pubblicazione su GitHub
 ```bash
 cd /path/alla/cartella/evo-tactics
